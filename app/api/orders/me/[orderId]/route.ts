import { NextResponse, type NextRequest } from 'next/server';
import { verifyAuth, unauthorizedResponse } from '@/lib/auth';
import { db, sql } from '@/lib/db';
import { logger } from '@/lib/logger';
// Rely solely on the wildcard import
import { orders } from '@/lib/schema/orders';
import { orderItems } from '@/lib/schema/orderItems';
import { products } from '@/lib/schema/products';
import * as schema from '@/lib/schema'; // Keep for other schema references
export const dynamic = 'force-dynamic';

// Define types based on schema inference
type OrderSelect = typeof schema.orders.$inferSelect;
type OrderItemSelect = typeof schema.orderItems.$inferSelect;

// Define Address interface
interface Address {
    street: string;
    city: string;
    province: string;
    postalCode: string;
    country: string;
}

// Define the structure for the response
interface OrderDetailsResponse extends Omit<OrderSelect, 'userId' | 'distributorId' | 'commissionAmount' | 'shippingAddress' | 'billingAddress' | 'discountCode' | 'discountAmount' | 'appliedReferralCode' | 'updatedAt'> {
  shippingAddress: Address | null;
  billingAddress: Address | null;
  items: Array<Omit<OrderItemSelect, 'orderId' | 'createdAt'> & { productName: string | null; variationName: string | null; imageUrl: string | null; subtotal: number }>;
  subtotal: number;
  shippingCost: number;
  taxes: number;
  trackingNumber: string | null;
  createdAt: Date | null;
  notes: string | null;
}

// Define expected query result row structures
interface OrderQueryResultRow {
    id: number;
    status: string;
    subtotal: number;
    shipping_cost: number;
    taxes: number;
    total_amount: number;
    shipping_address: string | object | null;
    billing_address: string | object | null;
    payment_method: string | null;
    payment_status: string | null;
    created_at: Date | null;
    tracking_number: string | null;
    notes: string | null;
}

interface ItemQueryResultRow {
    id: number;
    productVariationId: number;
    product_name: string | null;
    variation_name: string | null;
    quantity: number;
    price_at_purchase: number;
    variation_image_url: string | null;
    product_image_url: string | null;
}


export async function GET(request: NextRequest, { params }: { params: { orderId: string } }) {
  const { orderId } = params;
  if (!orderId || isNaN(parseInt(orderId))) {
      logger.warn('Invalid Order ID format received for /me/orders/[orderId]', { orderId });
      return NextResponse.json({ message: 'Valid Order ID is required' }, { status: 400 });
  }
  const orderIdNum = parseInt(orderId);

  try {
    const authResult = await verifyAuth(request);
    if (!authResult.isAuthenticated) {
      return unauthorizedResponse(authResult.message);
    }

    const userId = authResult.userId;
    if (!userId) {
        logger.warn('User ID not found in token for /me/orders/[orderId]', { orderId: orderIdNum });
        return NextResponse.json({ message: 'User ID not found in token' }, { status: 401 });
    }
    logger.info('Fetching user order details', { userId, orderId: orderIdNum });

    // Use schema namespace for tables
    const orderQuery = sql`
      SELECT
        o.id, o.status,
        CAST(o.subtotal AS FLOAT) as subtotal,
        CAST(o.shipping_cost AS FLOAT) as shipping_cost,
        CAST(o.taxes AS FLOAT) as taxes,
        CAST(o.total_amount AS FLOAT) as total_amount,
        o.shipping_address, o.billing_address,
        o.payment_method, o.payment_status, o.created_at,
        o.tracking_number, o.notes
      FROM ${schema.orders} o
      WHERE o.id = ${orderIdNum} AND o.user_id = ${userId}
    `;

    // Use schema namespace for tables
    const itemsQuery = sql`
      SELECT
        oi.id, oi.product_variation_id as "productVariationId",
        p.name as product_name,
        pv.name as variation_name,
        oi.quantity,
        CAST(oi.price_at_purchase AS FLOAT) as price_at_purchase,
        pv.image_url as variation_image_url,
        p.image_url as product_image_url
      FROM ${schema.orderItems} oi
      JOIN ${schema.productVariations} pv ON oi.product_variation_id = pv.id
      JOIN ${schema.products} p ON pv.product_id = p.id
      WHERE oi.order_id = ${orderIdNum}
    `;

    const [orderResult, itemsResult] = await Promise.all([
      db.execute(orderQuery),
      db.execute(itemsQuery),
    ]);

    if (orderResult.rows.length === 0) {
        logger.warn('Order not found or user not authorized', { userId, orderId: orderIdNum });
      return NextResponse.json(
        { message: 'Order not found or not authorized to view' },
        { status: 404 }
      );
    }

    const orderData = orderResult.rows[0] as OrderQueryResultRow;
    const itemRows = itemsResult.rows as ItemQueryResultRow[];

    const items = itemRows.map((item) => ({
      id: item.id,
      productVariationId: String(item.productVariationId),
      productName: item.product_name,
      variationName: item.variation_name,
      quantity: item.quantity,
      priceAtPurchase: item.price_at_purchase,
      imageUrl: item.variation_image_url || item.product_image_url,
      subtotal: item.price_at_purchase * item.quantity,
    }));

    let shippingAddress: Address | null = null;
    let billingAddress: Address | null = null;
    try {
        if(orderData.shipping_address && typeof orderData.shipping_address === 'string') {
            shippingAddress = JSON.parse(orderData.shipping_address);
        } else if (orderData.shipping_address && typeof orderData.shipping_address === 'object') {
            shippingAddress = orderData.shipping_address as Address;
        }
    } catch (e) {
        logger.error('Failed to parse shipping address JSON', { orderId: orderIdNum, address: orderData.shipping_address, error: e });
        shippingAddress = null;
    }
     try {
        if(orderData.billing_address && typeof orderData.billing_address === 'string') {
            billingAddress = JSON.parse(orderData.billing_address);
        } else if (orderData.billing_address && typeof orderData.billing_address === 'object') {
            billingAddress = orderData.billing_address as Address;
        }
    } catch (e) {
<<<<<<< HEAD
        logger.error('Failed to parse billing address JSON', { orderId: orderIdNum, address: orderData.billing_address, error: e });
=======
        logger.error('Failed to parse billing address JSON', { orderId: String(orderIdNum), address: $1?.$2, error: e });
>>>>>>> 95469093
        billingAddress = null;
    }

    const orderResponse: OrderDetailsResponse = {
      id: $1?.$2,
      status: orderData.status as any, // TODO: Validate against schema.orderStatusEnum
      totalAmount: orderData.total_amount,
      paymentMethod: orderData.payment_method as any, // TODO: Validate against schema.paymentMethodEnum
      paymentStatus: orderData.payment_status as any, // TODO: Validate against schema.paymentStatusEnum
      shippingAddress: shippingAddress,
      billingAddress: billingAddress,
      notes: orderData.notes,
      createdAt: orderData.created_at,
      subtotal: orderData.subtotal,
      shippingCost: orderData.shipping_cost,
      taxes: orderData.taxes,
      trackingNumber: orderData.tracking_number,
      items,
    };

    logger.info('Successfully fetched user order details', { userId, orderId: orderIdNum });
    return NextResponse.json(orderResponse);
  } catch (error) {
    logger.error(`Failed to get customer order ${orderId}:`, { error });
    return NextResponse.json({ message: 'Internal Server Error' }, { status: 500 });
  }
}<|MERGE_RESOLUTION|>--- conflicted
+++ resolved
@@ -15,18 +15,37 @@
 
 // Define Address interface
 interface Address {
-    street: string;
-    city: string;
-    province: string;
-    postalCode: string;
-    country: string;
+  street: string;
+  city: string;
+  province: string;
+  postalCode: string;
+  country: string;
 }
 
 // Define the structure for the response
-interface OrderDetailsResponse extends Omit<OrderSelect, 'userId' | 'distributorId' | 'commissionAmount' | 'shippingAddress' | 'billingAddress' | 'discountCode' | 'discountAmount' | 'appliedReferralCode' | 'updatedAt'> {
+interface OrderDetailsResponse
+  extends Omit<
+    OrderSelect,
+    | 'userId'
+    | 'distributorId'
+    | 'commissionAmount'
+    | 'shippingAddress'
+    | 'billingAddress'
+    | 'discountCode'
+    | 'discountAmount'
+    | 'appliedReferralCode'
+    | 'updatedAt'
+  > {
   shippingAddress: Address | null;
   billingAddress: Address | null;
-  items: Array<Omit<OrderItemSelect, 'orderId' | 'createdAt'> & { productName: string | null; variationName: string | null; imageUrl: string | null; subtotal: number }>;
+  items: Array<
+    Omit<OrderItemSelect, 'orderId' | 'createdAt'> & {
+      productName: string | null;
+      variationName: string | null;
+      imageUrl: string | null;
+      subtotal: number;
+    }
+  >;
   subtotal: number;
   shippingCost: number;
   taxes: number;
@@ -37,38 +56,37 @@
 
 // Define expected query result row structures
 interface OrderQueryResultRow {
-    id: number;
-    status: string;
-    subtotal: number;
-    shipping_cost: number;
-    taxes: number;
-    total_amount: number;
-    shipping_address: string | object | null;
-    billing_address: string | object | null;
-    payment_method: string | null;
-    payment_status: string | null;
-    created_at: Date | null;
-    tracking_number: string | null;
-    notes: string | null;
+  id: number;
+  status: string;
+  subtotal: number;
+  shipping_cost: number;
+  taxes: number;
+  total_amount: number;
+  shipping_address: string | object | null;
+  billing_address: string | object | null;
+  payment_method: string | null;
+  payment_status: string | null;
+  created_at: Date | null;
+  tracking_number: string | null;
+  notes: string | null;
 }
 
 interface ItemQueryResultRow {
-    id: number;
-    productVariationId: number;
-    product_name: string | null;
-    variation_name: string | null;
-    quantity: number;
-    price_at_purchase: number;
-    variation_image_url: string | null;
-    product_image_url: string | null;
-}
-
+  id: number;
+  productVariationId: number;
+  product_name: string | null;
+  variation_name: string | null;
+  quantity: number;
+  price_at_purchase: number;
+  variation_image_url: string | null;
+  product_image_url: string | null;
+}
 
 export async function GET(request: NextRequest, { params }: { params: { orderId: string } }) {
   const { orderId } = params;
   if (!orderId || isNaN(parseInt(orderId))) {
-      logger.warn('Invalid Order ID format received for /me/orders/[orderId]', { orderId });
-      return NextResponse.json({ message: 'Valid Order ID is required' }, { status: 400 });
+    logger.warn('Invalid Order ID format received for /me/orders/[orderId]', { orderId });
+    return NextResponse.json({ message: 'Valid Order ID is required' }, { status: 400 });
   }
   const orderIdNum = parseInt(orderId);
 
@@ -80,8 +98,8 @@
 
     const userId = authResult.userId;
     if (!userId) {
-        logger.warn('User ID not found in token for /me/orders/[orderId]', { orderId: orderIdNum });
-        return NextResponse.json({ message: 'User ID not found in token' }, { status: 401 });
+      logger.warn('User ID not found in token for /me/orders/[orderId]', { orderId: orderIdNum });
+      return NextResponse.json({ message: 'User ID not found in token' }, { status: 401 });
     }
     logger.info('Fetching user order details', { userId, orderId: orderIdNum });
 
@@ -122,7 +140,7 @@
     ]);
 
     if (orderResult.rows.length === 0) {
-        logger.warn('Order not found or user not authorized', { userId, orderId: orderIdNum });
+      logger.warn('Order not found or user not authorized', { userId, orderId: orderIdNum });
       return NextResponse.json(
         { message: 'Order not found or not authorized to view' },
         { status: 404 }
@@ -132,7 +150,7 @@
     const orderData = orderResult.rows[0] as OrderQueryResultRow;
     const itemRows = itemsResult.rows as ItemQueryResultRow[];
 
-    const items = itemRows.map((item) => ({
+    const items = itemRows.map(item => ({
       id: item.id,
       productVariationId: String(item.productVariationId),
       productName: item.product_name,
@@ -146,28 +164,32 @@
     let shippingAddress: Address | null = null;
     let billingAddress: Address | null = null;
     try {
-        if(orderData.shipping_address && typeof orderData.shipping_address === 'string') {
-            shippingAddress = JSON.parse(orderData.shipping_address);
-        } else if (orderData.shipping_address && typeof orderData.shipping_address === 'object') {
-            shippingAddress = orderData.shipping_address as Address;
-        }
+      if (orderData.shipping_address && typeof orderData.shipping_address === 'string') {
+        shippingAddress = JSON.parse(orderData.shipping_address);
+      } else if (orderData.shipping_address && typeof orderData.shipping_address === 'object') {
+        shippingAddress = orderData.shipping_address as Address;
+      }
     } catch (e) {
-        logger.error('Failed to parse shipping address JSON', { orderId: orderIdNum, address: orderData.shipping_address, error: e });
-        shippingAddress = null;
-    }
-     try {
-        if(orderData.billing_address && typeof orderData.billing_address === 'string') {
-            billingAddress = JSON.parse(orderData.billing_address);
-        } else if (orderData.billing_address && typeof orderData.billing_address === 'object') {
-            billingAddress = orderData.billing_address as Address;
-        }
+      logger.error('Failed to parse shipping address JSON', {
+        orderId: orderIdNum,
+        address: orderData.shipping_address,
+        error: e,
+      });
+      shippingAddress = null;
+    }
+    try {
+      if (orderData.billing_address && typeof orderData.billing_address === 'string') {
+        billingAddress = JSON.parse(orderData.billing_address);
+      } else if (orderData.billing_address && typeof orderData.billing_address === 'object') {
+        billingAddress = orderData.billing_address as Address;
+      }
     } catch (e) {
-<<<<<<< HEAD
-        logger.error('Failed to parse billing address JSON', { orderId: orderIdNum, address: orderData.billing_address, error: e });
-=======
-        logger.error('Failed to parse billing address JSON', { orderId: String(orderIdNum), address: $1?.$2, error: e });
->>>>>>> 95469093
-        billingAddress = null;
+      logger.error('Failed to parse billing address JSON', {
+        orderId: orderIdNum,
+        address: orderData.billing_address,
+        error: e,
+      });
+      billingAddress = null;
     }
 
     const orderResponse: OrderDetailsResponse = {
