// app/lib/query.ts
import { db, sql } from './db';
import { SQL } from 'drizzle-orm';
import { logger } from './logger';
import { getRows, castDbRow, castDbRows } from './/db-types';

// Defining a generic type for query results
export type DbQueryResult = Record<string, unknown>;
export type DbRow = Record<string, unknown>;

/**
 * Executes a raw SQL query with parameters using the db instance.
 * IMPORTANT: Prefer Drizzle ORM methods (db.query..., db.select..., db.insert...)
 * over this raw query function whenever possible for type safety.
 *
 * @param text The raw SQL query string.
 * @param params Optional array of parameters for the query.
 * @returns Promise<any[]> The array of rows returned by the query.
 */
export async function query(text: string, params?: unknown[]): Promise<any[]> {
<<<<<<< HEAD
  const start = Date.now();
  try {
    // Use db.execute with the sql helper tag for parameters
    // sql.raw is used here assuming `text` is a raw string; adjust if `text` is already tagged.
    logger.debug('Executing raw query:', { text, params });
    const result = await db.execute(sql.raw(text, ...(params || [])));
    const duration = Date.now() - start;
    logger.debug('Query executed successfully', { text, duration, rowCount: result.rowCount });
    // Return the rows array directly
    return result.rows;
  } catch (error) {
    const duration = Date.now() - start;
    logger.error('Error executing raw query:', { text, params, duration, error });
    throw error; // Re-throw the error after logging
  }
}

/**
 * Helper function to safely extract rows from SQL query results.
 * This function handles both Drizzle ORM SQL results and raw query results.
 *
 * @param result The SQL query result
 * @returns Array of row objects
 */
export function getRows(result: SQL<unknown> | DbQueryResult): DbRow[] {
  if (!result) return [];

  // Check if it's a Drizzle SQL result
  if (typeof result === 'object' && 'rows' in result) {
    return result.rows as DbRow[];
  }

  // Handle the case where it's already an array
  if (Array.isArray(result)) {
    return result as DbRow[];
  }

  // Return empty array if none of the above
  return [];
=======
    const start = Date.now();
    try {
        // Use db.execute with the sql helper tag for parameters
        // sql.raw is used here assuming `text` is a raw string; adjust if `text` is already tagged.
        logger.debug('Executing raw query:', { text, params });
        const result = await db.execute(sql.raw(text, ...(params || [])));
        const duration = Date.now() - start;
        logger.debug('Query executed successfully', { text, duration, rowCount: $1?.$2 });
        // Return the rows array directly
        return $1?.$2;
    } catch (error) {
        const duration = Date.now() - start;
        logger.error('Error executing raw query:', { text, params, duration, error });
        throw error; // Re-throw the error after logging
    }
>>>>>>> 95469093
}

// Example usage (illustrative - prefer ORM methods)
// async function example() {
//     try {
//         const userId = 'some-user-id';
//         const status = 'Active';
//         const users = await query('SELECT * FROM users WHERE id = $1 AND status = $2', [userId, status]);
//
//     } catch (err) {
//         console.error('Query failed:', err);
//     }
// }<|MERGE_RESOLUTION|>--- conflicted
+++ resolved
@@ -2,7 +2,7 @@
 import { db, sql } from './db';
 import { SQL } from 'drizzle-orm';
 import { logger } from './logger';
-import { getRows, castDbRow, castDbRows } from './/db-types';
+import { getRows, castDbRow, castDbRows } from './db-types';
 
 // Defining a generic type for query results
 export type DbQueryResult = Record<string, unknown>;
@@ -18,17 +18,26 @@
  * @returns Promise<any[]> The array of rows returned by the query.
  */
 export async function query(text: string, params?: unknown[]): Promise<any[]> {
-<<<<<<< HEAD
   const start = Date.now();
   try {
     // Use db.execute with the sql helper tag for parameters
     // sql.raw is used here assuming `text` is a raw string; adjust if `text` is already tagged.
     logger.debug('Executing raw query:', { text, params });
+    // Ensure db is not null before executing
+    if (!db) {
+      throw new Error('Database connection is not available.');
+    }
     const result = await db.execute(sql.raw(text, ...(params || [])));
     const duration = Date.now() - start;
-    logger.debug('Query executed successfully', { text, duration, rowCount: result.rowCount });
-    // Return the rows array directly
-    return result.rows;
+    const rowCount =
+      'rowCount' in result && typeof result.rowCount === 'number'
+        ? result.rowCount
+        : 'rows' in result && Array.isArray(result.rows)
+          ? result.rows.length
+          : 0;
+    logger.debug('Query executed successfully', { text, duration, rowCount });
+    // Return the rows array directly (handle potential undefined rows)
+    return 'rows' in result && Array.isArray(result.rows) ? result.rows : [];
   } catch (error) {
     const duration = Date.now() - start;
     logger.error('Error executing raw query:', { text, params, duration, error });
@@ -58,23 +67,6 @@
 
   // Return empty array if none of the above
   return [];
-=======
-    const start = Date.now();
-    try {
-        // Use db.execute with the sql helper tag for parameters
-        // sql.raw is used here assuming `text` is a raw string; adjust if `text` is already tagged.
-        logger.debug('Executing raw query:', { text, params });
-        const result = await db.execute(sql.raw(text, ...(params || [])));
-        const duration = Date.now() - start;
-        logger.debug('Query executed successfully', { text, duration, rowCount: $1?.$2 });
-        // Return the rows array directly
-        return $1?.$2;
-    } catch (error) {
-        const duration = Date.now() - start;
-        logger.error('Error executing raw query:', { text, params, duration, error });
-        throw error; // Re-throw the error after logging
-    }
->>>>>>> 95469093
 }
 
 // Example usage (illustrative - prefer ORM methods)
