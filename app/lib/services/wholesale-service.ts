// app/lib/services/wholesale-service.ts
import { db } from '@/lib/db';
import { wholesaleApplications } from '@/lib/schema/wholesaleApplications';
import { users } from '@/lib/schema/users';
import * as schema from '@/lib/schema'; // Keep for other schema references
// Keep for other schema references
// Keep for other schema references
// Keep for other schema references
import { eq, and, or, ilike, count, desc, asc } from 'drizzle-orm';
import { logger } from '@/lib/logger';
// Types
export type WholesaleApplicationSelect = typeof schema.wholesaleApplications.$inferSelect;
type WholesaleApplicationStatus = typeof schema.wholesaleApplicationStatusEnum.enumValues[number];
export interface ListWholesaleAppsOptions {
    page?: number;
    limit?: number;
    status?: WholesaleApplicationStatus;
    // Add other filters: search by company name?
}
export interface ListWholesaleAppsResult {
    applications: WholesaleApplicationSelect[];
    pagination: { total: number; page: number; limit: number; totalPages: number; };
}
export class WholesaleService {
    // List applications (e.g., for admin view)
<<<<<<< HEAD
    async listApplications(options: { page?: number; limit?: number; status?: string } = {}): Promise<ListWholesaleAppsResult> {
=======
    async $1(...$2: any[]): Promise<ListWholesaleAppsResult> {
>>>>>>> 95469093
    // TODO: Implement listApplications
    return {
      // Default empty object for ListWholesaleAppsResult
    };

        const { page = 1, limit = 20, status } = options;
        try {
            const offset = (page - 1) * limit;
            const conditions = [];
            if (status) {
                conditions.push(eq(schema.wholesaleApplications.status, status));
            }
            // Add other conditions like company name search
            const whereClause = $1?.$2 > 0 ? and(...conditions) : undefined;
            const query = db.query.wholesaleApplications.findMany({
                where: whereClause,
                with: {
                    applicant: { columns: { name: true, email: true } }, // Include applicant basic info
                    reviewer: { columns: { name: true } } // Include reviewer name if needed
                },
                orderBy: [desc(schema.wholesaleApplications.submittedAt)],
                limit,
                offset,
            });
            const countQuery = db.select({ total: count() })
                .from(schema.wholesaleApplications)
                .where(whereClause);
            const [results, countResult] = await Promise.all([query, countQuery]);
            const total = countResult[0].total;
            return {
                applications: results,
                pagination: { total, page, limit, totalPages: Math.ceil(total / limit) },
            };
        } catch (error) {
            logger.error('Error listing wholesale applications:', { options, error });
            throw new Error('Failed to list wholesale applications.');
        }
    }
    // Get a single application
<<<<<<< HEAD
    async getApplicationById(applicationId: string): Promise<WholesaleApplicationSelect | null> {
=======
    async $1(...$2: any[]): Promise<WholesaleApplicationSelect | null> {
>>>>>>> 95469093
    // TODO: Implement getApplicationById
    return {
      // Default empty object for WholesaleApplicationSelect | null
    };

        try {
            const result = await db.query.wholesaleApplications.findFirst({
                 where: eq(schema.wholesaleApplications.id, applicationId),
                 with: { applicant: true, reviewer: true } // Include related users
            });
            return result || null;
        } catch (error) {
             logger.error('Error fetching wholesale application by ID:', { applicationId, error });
             throw new Error('Failed to fetch wholesale application.');
        }
    }
    // Approve an application
    async approveApplication(applicationId: string, adminUserId: string, notes?: string): Promise<WholesaleApplicationSelect> {
        try {
             return await db.transaction(async (tx) => {
                 // 1. Update application status
                const updateResult = await tx.update(schema.wholesaleApplications).set({
                    status: 'Approved',
                    reviewedAt: new Date(),
                    reviewedBy: adminUserId,
                    reviewerNotes: notes,
                    updatedAt: new Date(),
                }).where(eq(schema.wholesaleApplications.id, applicationId)).returning();
                if (updateResult.length === 0) throw new Error('Application not found or already processed');
                const application = updateResult[0];
                 // 2. Update user role and eligibility
                await tx.update(schema.users).set({
                    role: 'Wholesale Buyer',
                    wholesaleEligibility: true,
                    wholesaleApprovedAt: new Date(),
                    wholesaleApprovedBy: adminUserId,
                    updatedAt: new Date(),
                }).where(eq(schema.users.id, application.userId));
                 // TODO: 3. Send notification to applicant
                 logger.info('Wholesale application approved', { applicationId, adminUserId });
                 return application;
             });
        } catch (error) {
             logger.error('Error approving wholesale application:', { applicationId, adminUserId, error });
             throw new Error('Failed to approve wholesale application.');
        }
    }
    // Reject an application
<<<<<<< HEAD
    async rejectApplication(applicationId: string, adminUserId: string, reason: string): Promise<WholesaleApplicationSelect> {
=======
    async $1(...$2: any[]): Promise<WholesaleApplicationSelect> {
>>>>>>> 95469093
    // TODO: Implement rejectApplication
    return {
      // Default empty object for WholesaleApplicationSelect
    };

         try {
             const updateResult = await db.update(schema.wholesaleApplications).set({
                status: 'Rejected',
                reviewedAt: new Date(),
                reviewedBy: adminUserId,
                reviewerNotes: reason,
                updatedAt: new Date(),
            }).where(eq(schema.wholesaleApplications.id, applicationId)).returning();
            if (updateResult.length === 0) throw new Error('Application not found or already processed');
             // TODO: Send notification to applicant
             logger.info('Wholesale application rejected', { applicationId, adminUserId });
             return updateResult[0];
        } catch (error) {
             logger.error('Error rejecting wholesale application:', { applicationId, adminUserId, error });
             throw new Error('Failed to reject wholesale application.');
        }
    }
}
export const wholesaleService = new WholesaleService();<|MERGE_RESOLUTION|>--- conflicted
+++ resolved
@@ -6,146 +6,189 @@
 // Keep for other schema references
 // Keep for other schema references
 // Keep for other schema references
-import { eq, and, or, ilike, count, desc, asc } from 'drizzle-orm';
+import { eq, and, or, ilike, count, desc, asc, SQL } from 'drizzle-orm'; // Added SQL type
 import { logger } from '@/lib/logger';
 // Types
 export type WholesaleApplicationSelect = typeof schema.wholesaleApplications.$inferSelect;
-type WholesaleApplicationStatus = typeof schema.wholesaleApplicationStatusEnum.enumValues[number];
+type WholesaleApplicationStatus = (typeof schema.wholesaleApplicationStatusEnum.enumValues)[number];
 export interface ListWholesaleAppsOptions {
-    page?: number;
-    limit?: number;
-    status?: WholesaleApplicationStatus;
-    // Add other filters: search by company name?
+  page?: number;
+  limit?: number;
+  status?: WholesaleApplicationStatus;
+  // Add other filters: search by company name?
 }
 export interface ListWholesaleAppsResult {
-    applications: WholesaleApplicationSelect[];
-    pagination: { total: number; page: number; limit: number; totalPages: number; };
+  applications: (WholesaleApplicationSelect & {
+    // Augment type for relations
+    applicant?: { name: string | null; email: string } | null;
+    reviewer?: { name: string | null } | null;
+  })[];
+  pagination: { total: number; page: number; limit: number; totalPages: number };
 }
 export class WholesaleService {
-    // List applications (e.g., for admin view)
-<<<<<<< HEAD
-    async listApplications(options: { page?: number; limit?: number; status?: string } = {}): Promise<ListWholesaleAppsResult> {
-=======
-    async $1(...$2: any[]): Promise<ListWholesaleAppsResult> {
->>>>>>> 95469093
-    // TODO: Implement listApplications
-    return {
-      // Default empty object for ListWholesaleAppsResult
-    };
+  // List applications (e.g., for admin view)
+  async listApplications(
+    options: { page?: number; limit?: number; status?: string } = {}
+  ): Promise<ListWholesaleAppsResult> {
+    // TODO: Implement listApplications - Remove comment/block below?
+    // return {
+    //   // Default empty object for ListWholesaleAppsResult
+    // };
 
-        const { page = 1, limit = 20, status } = options;
-        try {
-            const offset = (page - 1) * limit;
-            const conditions = [];
-            if (status) {
-                conditions.push(eq(schema.wholesaleApplications.status, status));
-            }
-            // Add other conditions like company name search
-            const whereClause = $1?.$2 > 0 ? and(...conditions) : undefined;
-            const query = db.query.wholesaleApplications.findMany({
-                where: whereClause,
-                with: {
-                    applicant: { columns: { name: true, email: true } }, // Include applicant basic info
-                    reviewer: { columns: { name: true } } // Include reviewer name if needed
-                },
-                orderBy: [desc(schema.wholesaleApplications.submittedAt)],
-                limit,
-                offset,
-            });
-            const countQuery = db.select({ total: count() })
-                .from(schema.wholesaleApplications)
-                .where(whereClause);
-            const [results, countResult] = await Promise.all([query, countQuery]);
-            const total = countResult[0].total;
-            return {
-                applications: results,
-                pagination: { total, page, limit, totalPages: Math.ceil(total / limit) },
-            };
-        } catch (error) {
-            logger.error('Error listing wholesale applications:', { options, error });
-            throw new Error('Failed to list wholesale applications.');
-        }
+    const { page = 1, limit = 20, status } = options;
+    try {
+      const offset = (page - 1) * limit;
+      const conditions: SQL[] = []; // Ensure conditions is typed
+      if (status) {
+        // Use the correct WholesaleApplicationStatus type if possible, otherwise cast
+        conditions.push(
+          eq(schema.wholesaleApplications.status, status as WholesaleApplicationStatus)
+        );
+      }
+      // Add other conditions like company name search
+
+      // Fix the condition check here
+      const whereClause = conditions.length > 0 ? and(...conditions) : undefined;
+
+      const query = db.query.wholesaleApplications.findMany({
+        where: whereClause,
+        with: {
+          applicant: { columns: { name: true, email: true } }, // Include applicant basic info
+          reviewer: { columns: { name: true } }, // Include reviewer name if needed
+        },
+        orderBy: [desc(schema.wholesaleApplications.submittedAt)],
+        limit,
+        offset,
+      });
+
+      const countQuery = db
+        .select({ total: count() })
+        .from(schema.wholesaleApplications)
+        .where(whereClause);
+
+      const [results, countResult] = await Promise.all([query, countQuery]);
+      const total = countResult[0].total;
+
+      return {
+        // Cast results to the augmented type defined in ListWholesaleAppsResult
+        applications: results as ListWholesaleAppsResult['applications'],
+        pagination: { total, page, limit, totalPages: Math.ceil(total / limit) },
+      };
+    } catch (error) {
+      logger.error('Error listing wholesale applications:', { options, error });
+      throw new Error('Failed to list wholesale applications.');
     }
-    // Get a single application
-<<<<<<< HEAD
-    async getApplicationById(applicationId: string): Promise<WholesaleApplicationSelect | null> {
-=======
-    async $1(...$2: any[]): Promise<WholesaleApplicationSelect | null> {
->>>>>>> 95469093
-    // TODO: Implement getApplicationById
-    return {
-      // Default empty object for WholesaleApplicationSelect | null
-    };
+  }
+  // Get a single application
+  async getApplicationById(applicationId: string): Promise<
+    | (WholesaleApplicationSelect & {
+        // Add relation types
+        applicant: typeof schema.users.$inferSelect | null;
+        reviewer: typeof schema.users.$inferSelect | null;
+      })
+    | null
+  > {
+    // TODO: Implement getApplicationById - Remove comment/block below?
+    // return {
+    //   // Default empty object for WholesaleApplicationSelect | null
+    // };
 
-        try {
-            const result = await db.query.wholesaleApplications.findFirst({
-                 where: eq(schema.wholesaleApplications.id, applicationId),
-                 with: { applicant: true, reviewer: true } // Include related users
-            });
-            return result || null;
-        } catch (error) {
-             logger.error('Error fetching wholesale application by ID:', { applicationId, error });
-             throw new Error('Failed to fetch wholesale application.');
-        }
+    try {
+      const result = await db.query.wholesaleApplications.findFirst({
+        where: eq(schema.wholesaleApplications.id, applicationId),
+        with: { applicant: true, reviewer: true }, // Include related users
+      });
+      // Cast the result to include the explicit relation types
+      return result
+        ? (result as WholesaleApplicationSelect & {
+            applicant: typeof schema.users.$inferSelect | null;
+            reviewer: typeof schema.users.$inferSelect | null;
+          })
+        : null;
+    } catch (error) {
+      logger.error('Error fetching wholesale application by ID:', { applicationId, error });
+      throw new Error('Failed to fetch wholesale application.');
     }
-    // Approve an application
-    async approveApplication(applicationId: string, adminUserId: string, notes?: string): Promise<WholesaleApplicationSelect> {
-        try {
-             return await db.transaction(async (tx) => {
-                 // 1. Update application status
-                const updateResult = await tx.update(schema.wholesaleApplications).set({
-                    status: 'Approved',
-                    reviewedAt: new Date(),
-                    reviewedBy: adminUserId,
-                    reviewerNotes: notes,
-                    updatedAt: new Date(),
-                }).where(eq(schema.wholesaleApplications.id, applicationId)).returning();
-                if (updateResult.length === 0) throw new Error('Application not found or already processed');
-                const application = updateResult[0];
-                 // 2. Update user role and eligibility
-                await tx.update(schema.users).set({
-                    role: 'Wholesale Buyer',
-                    wholesaleEligibility: true,
-                    wholesaleApprovedAt: new Date(),
-                    wholesaleApprovedBy: adminUserId,
-                    updatedAt: new Date(),
-                }).where(eq(schema.users.id, application.userId));
-                 // TODO: 3. Send notification to applicant
-                 logger.info('Wholesale application approved', { applicationId, adminUserId });
-                 return application;
-             });
-        } catch (error) {
-             logger.error('Error approving wholesale application:', { applicationId, adminUserId, error });
-             throw new Error('Failed to approve wholesale application.');
-        }
+  }
+  // Approve an application
+  async approveApplication(
+    applicationId: string,
+    adminUserId: string,
+    notes?: string
+  ): Promise<WholesaleApplicationSelect> {
+    try {
+      return await db.transaction(async tx => {
+        // 1. Update application status
+        const updateResult = await tx
+          .update(schema.wholesaleApplications)
+          .set({
+            status: 'Approved',
+            reviewedAt: new Date(),
+            reviewedBy: adminUserId,
+            reviewerNotes: notes,
+            updatedAt: new Date(),
+          })
+          .where(eq(schema.wholesaleApplications.id, applicationId))
+          .returning();
+
+        if (updateResult.length === 0)
+          throw new Error('Application not found or already processed');
+        const application = updateResult[0];
+
+        // 2. Update user role and eligibility
+        await tx
+          .update(schema.users)
+          .set({
+            role: 'Wholesale Buyer',
+            wholesaleEligibility: true,
+            wholesaleApprovedAt: new Date(),
+            wholesaleApprovedBy: adminUserId,
+            updatedAt: new Date(),
+          })
+          .where(eq(schema.users.id, application.userId));
+
+        // TODO: 3. Send notification to applicant
+        logger.info('Wholesale application approved', { applicationId, adminUserId });
+        return application;
+      });
+    } catch (error) {
+      logger.error('Error approving wholesale application:', { applicationId, adminUserId, error });
+      throw new Error('Failed to approve wholesale application.');
     }
-    // Reject an application
-<<<<<<< HEAD
-    async rejectApplication(applicationId: string, adminUserId: string, reason: string): Promise<WholesaleApplicationSelect> {
-=======
-    async $1(...$2: any[]): Promise<WholesaleApplicationSelect> {
->>>>>>> 95469093
-    // TODO: Implement rejectApplication
-    return {
-      // Default empty object for WholesaleApplicationSelect
-    };
+  }
+  // Reject an application
+  async rejectApplication(
+    applicationId: string,
+    adminUserId: string,
+    reason: string
+  ): Promise<WholesaleApplicationSelect> {
+    // TODO: Implement rejectApplication - Remove comment/block below?
+    // return {
+    //   // Default empty object for WholesaleApplicationSelect
+    // };
 
-         try {
-             const updateResult = await db.update(schema.wholesaleApplications).set({
-                status: 'Rejected',
-                reviewedAt: new Date(),
-                reviewedBy: adminUserId,
-                reviewerNotes: reason,
-                updatedAt: new Date(),
-            }).where(eq(schema.wholesaleApplications.id, applicationId)).returning();
-            if (updateResult.length === 0) throw new Error('Application not found or already processed');
-             // TODO: Send notification to applicant
-             logger.info('Wholesale application rejected', { applicationId, adminUserId });
-             return updateResult[0];
-        } catch (error) {
-             logger.error('Error rejecting wholesale application:', { applicationId, adminUserId, error });
-             throw new Error('Failed to reject wholesale application.');
-        }
+    try {
+      const updateResult = await db
+        .update(schema.wholesaleApplications)
+        .set({
+          status: 'Rejected',
+          reviewedAt: new Date(),
+          reviewedBy: adminUserId,
+          reviewerNotes: reason,
+          updatedAt: new Date(),
+        })
+        .where(eq(schema.wholesaleApplications.id, applicationId))
+        .returning();
+
+      if (updateResult.length === 0) throw new Error('Application not found or already processed');
+
+      // TODO: Send notification to applicant
+      logger.info('Wholesale application rejected', { applicationId, adminUserId });
+      return updateResult[0];
+    } catch (error) {
+      logger.error('Error rejecting wholesale application:', { applicationId, adminUserId, error });
+      throw new Error('Failed to reject wholesale application.');
     }
+  }
 }
 export const wholesaleService = new WholesaleService();