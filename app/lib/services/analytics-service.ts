import { sql } from '@/lib/db';
import { getRows, castDbRows } from '@/lib/db-types';

export interface SalesData {
  period: string;
  total_sales: number;
  order_count: number;
  average_order_value: number;
}

export interface ProductPerformance {
  product_id: number;
  product_name: string;
  quantity_sold: number;
  revenue: number;
  variant_id?: number;
  variant_name?: string;
}

export interface CategoryPerformance {
  category: string;
  quantity_sold: number;
  revenue: number;
  product_count: number;
}

export interface DistributorPerformance {
  distributor_id: string;
  distributor_name: string;
  orders_fulfilled: number;
  total_earnings: number;
  average_fulfillment_time: number;
}

export interface ReferralPerformance {
  user_id: string;
  user_name: string;
  referrals_count: number;
  orders_generated: number;
  revenue_generated: number;
  total_earnings: number;
}

export interface GeographicDistribution {
  region: string;
  order_count: number;
  revenue: number;
  customer_count: number;
}

export interface BusinessOverview {
  total_sales: number;
  sales_growth: number;
  average_order_value: number;
  active_customers: number;
  total_orders: number;
  inventory_value: number;
  top_products: ProductPerformance[];
  sales_by_category: CategoryPerformance[];
}

/**
 * Service for analytics and business intelligence
 */
export class AnalyticsService {
  /**
   * Get sales data by period (day, week, month, year)
   */
  async $1(...$2: any[]): Promise<SalesData[]> {
    // TODO: Implement getSalesByPeriod
    return {
      // Default empty object for SalesData[]
    };

    try {
      let dateFormat: string;

      switch (period) {
        case 'day':
          dateFormat = 'YYYY-MM-DD';
          break;
        case 'week':
          dateFormat = 'IYYY-IW';
          break;
        case 'month':
          dateFormat = 'YYYY-MM';
          break;
        case 'year':
          dateFormat = 'YYYY';
          break;
      }

      const result = await sql`
        SELECT 
          TO_CHAR(created_at, ${dateFormat}) as period,
          SUM(CAST(total_amount AS FLOAT)) as total_sales,
          COUNT(*) as order_count,
          ROUND(SUM(CAST(total_amount AS FLOAT)) / COUNT(*), 2) as average_order_value
        FROM orders
        WHERE 
          status NOT IN ('Draft', 'Cancelled')
          AND created_at BETWEEN ${startDate.toISOString()} AND ${endDate.toISOString()}
        GROUP BY period
        ORDER BY period
      `;

<<<<<<< HEAD
      return castDbRows<SalesData[]>(getRows(result));
    } catch (error) {
      const errorMessage = error instanceof Error ? error.message : String(error);
=======
      return getRows(result as unknown as DbQueryResult) as SalesData[];
    } catch (error) {
    const errorMessage = error instanceof Error ? error.message : String(error);
>>>>>>> 95469093
      console.error('Error fetching sales data by period:', error);
      throw new Error(
        `Failed to fetch sales data: ${error instanceof Error ? errorMessage : 'Unknown error'}`
      );
    }
  }

  /**
   * Get top performing products by sales volume or revenue
   */
  async $1(...$2: any[]): Promise<ProductPerformance[]> {
    // TODO: Implement getTopProducts
    return {
      // Default empty object for ProductPerformance[]
    };

    try {
      // Build date filter
      let dateFilter = sql``;
      if (startDate && endDate) {
        dateFilter = sql`AND o.created_at BETWEEN ${startDate.toISOString()} AND ${endDate.toISOString()}`;
      }

      // Build category filter
      let categoryClause = sql``;
      if (categoryFilter) {
        categoryClause = sql`AND p.category = ${categoryFilter}`;
      }

      // Sort by the requested metric
      const sortClause =
        sortBy === 'quantity' ? sql`SUM(oi.quantity) DESC` : sql`SUM(oi.total_price) DESC`;

      const result = await sql`
        SELECT 
          p.id as product_id,
          p.name as product_name,
          COALESCE(pv.id, 0) as variant_id,
          COALESCE(pv.name, '') as variant_name,
          SUM(oi.quantity) as quantity_sold,
          SUM(CAST(oi.total_price AS FLOAT)) as revenue
        FROM order_items oi
        JOIN orders o ON oi.order_id = o.id
        JOIN products p ON oi.product_id = p.id
        LEFT JOIN product_variations pv ON oi.variant_id = pv.id
        WHERE 
          o.status NOT IN ('Draft', 'Cancelled')
          ${dateFilter}
          ${categoryClause}
        GROUP BY p.id, p.name, pv.id, pv.name
        ORDER BY ${sortClause}
        LIMIT ${limit}
      `;

<<<<<<< HEAD
      return castDbRows<ProductPerformance[]>(getRows(result));
    } catch (error) {
      const errorMessage = error instanceof Error ? error.message : String(error);
=======
      return getRows(result as unknown as DbQueryResult) as ProductPerformance[];
    } catch (error) {
    const errorMessage = error instanceof Error ? error.message : String(error);
>>>>>>> 95469093
      console.error('Error fetching top products:', error);
      throw new Error(
        `Failed to fetch top products: ${error instanceof Error ? errorMessage : 'Unknown error'}`
      );
    }
  }

  /**
   * Get sales performance by product category
   */
  async $1(...$2: any[]): Promise<CategoryPerformance[]> {
    // TODO: Implement getSalesByCategory
    return {
      // Default empty object for CategoryPerformance[]
    };

    try {
      // Build date filter
      let dateFilter = sql``;
      if (startDate && endDate) {
        dateFilter = sql`AND o.created_at BETWEEN ${startDate.toISOString()} AND ${endDate.toISOString()}`;
      }

      const result = await sql`
        SELECT 
          COALESCE(p.category, 'Uncategorized') as category,
          SUM(oi.quantity) as quantity_sold,
          SUM(CAST(oi.total_price AS FLOAT)) as revenue,
          COUNT(DISTINCT p.id) as product_count
        FROM order_items oi
        JOIN orders o ON oi.order_id = o.id
        JOIN products p ON oi.product_id = p.id
        WHERE 
          o.status NOT IN ('Draft', 'Cancelled')
          ${dateFilter}
        GROUP BY COALESCE(p.category, 'Uncategorized')
        ORDER BY revenue DESC
      `;

<<<<<<< HEAD
      return castDbRows<CategoryPerformance[]>(getRows(result));
    } catch (error) {
      const errorMessage = error instanceof Error ? error.message : String(error);
=======
      return getRows(result as unknown as DbQueryResult) as CategoryPerformance[];
    } catch (error) {
    const errorMessage = error instanceof Error ? error.message : String(error);
>>>>>>> 95469093
      console.error('Error fetching sales by category:', error);
      throw new Error(
        `Failed to fetch category sales: ${error instanceof Error ? errorMessage : 'Unknown error'}`
      );
    }
  }

  /**
   * Get distributor performance metrics
   */
  async $1(...$2: any[]): Promise<DistributorPerformance[]> {
    // TODO: Implement getDistributorPerformance
    return {
      // Default empty object for DistributorPerformance[]
    };

    try {
      // Build date filter
      let dateFilter = sql``;
      if (startDate && endDate) {
        dateFilter = sql`AND o.created_at BETWEEN ${startDate.toISOString()} AND ${endDate.toISOString()}`;
      }

      const result = await sql`
        SELECT 
          u.id as distributor_id,
          u.name as distributor_name,
          COUNT(o.id) as orders_fulfilled,
          SUM(c.amount) as total_earnings,
          AVG(EXTRACT(EPOCH FROM (f.completed_at - f.created_at))/3600) as average_fulfillment_time
        FROM orders o
        JOIN fulfillments f ON o.id = f.order_id
        JOIN users u ON f.distributor_id = u.id
        LEFT JOIN commissions c ON (c.related_to = 'Order' AND c.related_id = o.id::text AND c.user_id = u.id)
        WHERE 
          o.status IN ('Fulfilled', 'Delivered')
          AND u.role = 'Distributor'
          ${dateFilter}
        GROUP BY u.id, u.name
        ORDER BY orders_fulfilled DESC
        LIMIT ${limit}
      `;

<<<<<<< HEAD
      return castDbRows<DistributorPerformance[]>(getRows(result));
    } catch (error) {
      const errorMessage = error instanceof Error ? error.message : String(error);
=======
      return getRows(result as unknown as DbQueryResult) as DistributorPerformance[];
    } catch (error) {
    const errorMessage = error instanceof Error ? error.message : String(error);
>>>>>>> 95469093
      console.error('Error fetching distributor performance:', error);
      throw new Error(
        `Failed to fetch distributor metrics: ${error instanceof Error ? errorMessage : 'Unknown error'}`
      );
    }
  }

  /**
   * Get referral program performance
   */
  async $1(...$2: any[]): Promise<ReferralPerformance[]> {
    // TODO: Implement getReferralPerformance
    return {
      // Default empty object for ReferralPerformance[]
    };

    try {
      // Build date filter
      let dateFilter = sql``;
      if (startDate && endDate) {
        dateFilter = sql`AND o.created_at BETWEEN ${startDate.toISOString()} AND ${endDate.toISOString()}`;
      }

      const result = await sql`
        SELECT 
          u.id as user_id,
          u.name as user_name,
          COUNT(DISTINCT referred.id) as referrals_count,
          COUNT(DISTINCT o.id) as orders_generated,
          SUM(CAST(o.total_amount AS FLOAT)) as revenue_generated,
          SUM(c.amount) as total_earnings
        FROM users u
        JOIN users referred ON referred.referred_by_user_id = u.id
        LEFT JOIN orders o ON o.customer_id = referred.id ${dateFilter}
        LEFT JOIN commissions c ON c.user_id = u.id AND c.type = 'Order Referral' AND c.related_id = o.id::text
        GROUP BY u.id, u.name
        ORDER BY revenue_generated DESC
        LIMIT ${limit}
      `;

<<<<<<< HEAD
      return castDbRows<ReferralPerformance[]>(getRows(result));
    } catch (error) {
      const errorMessage = error instanceof Error ? error.message : String(error);
=======
      return getRows(result as unknown as DbQueryResult) as ReferralPerformance[];
    } catch (error) {
    const errorMessage = error instanceof Error ? error.message : String(error);
>>>>>>> 95469093
      console.error('Error fetching referral performance:', error);
      throw new Error(
        `Failed to fetch referral metrics: ${error instanceof Error ? errorMessage : 'Unknown error'}`
      );
    }
  }

  /**
   * Get geographic distribution of sales
   */
  async $1(...$2: any[]): Promise<GeographicDistribution[]> {
    // TODO: Implement getGeographicDistribution
    return {
      // Default empty object for GeographicDistribution[]
    };

    try {
      // Build date filter
      let dateFilter = sql``;
      if (startDate && endDate) {
        dateFilter = sql`AND o.created_at BETWEEN ${startDate.toISOString()} AND ${endDate.toISOString()}`;
      }

      const result = await sql`
        SELECT 
          COALESCE(o.shipping_address->>'state', 'Unknown') as region,
          COUNT(o.id) as order_count,
          SUM(CAST(o.total_amount AS FLOAT)) as revenue,
          COUNT(DISTINCT o.customer_id) as customer_count
        FROM orders o
        WHERE 
          o.status NOT IN ('Draft', 'Cancelled')
          ${dateFilter}
        GROUP BY region
        ORDER BY revenue DESC
      `;

<<<<<<< HEAD
      return castDbRows<GeographicDistribution[]>(getRows(result));
    } catch (error) {
      const errorMessage = error instanceof Error ? error.message : String(error);
=======
      return getRows(result as unknown as DbQueryResult) as GeographicDistribution[];
    } catch (error) {
    const errorMessage = error instanceof Error ? error.message : String(error);
>>>>>>> 95469093
      console.error('Error fetching geographic distribution:', error);
      throw new Error(
        `Failed to fetch geographic data: ${error instanceof Error ? errorMessage : 'Unknown error'}`
      );
    }
  }

  /**
   * Get business overview with key metrics
   */
  async $1(...$2: any[]): Promise<BusinessOverview> {
    // TODO: Implement getBusinessOverview
    return {
      // Default empty object for BusinessOverview
    };

    try {
      // Get sales data for the current period
      const salesResult = await sql`
        SELECT 
          SUM(CAST(total_amount AS FLOAT)) as total_sales,
          COUNT(*) as total_orders,
          ROUND(SUM(CAST(total_amount AS FLOAT)) / COUNT(*), 2) as average_order_value
        FROM orders
        WHERE 
          status NOT IN ('Draft', 'Cancelled')
          AND created_at BETWEEN ${startDate.toISOString()} AND ${endDate.toISOString()}
      `;

      const salesData = getRows(salesResult as unknown as DbQueryResult)[0];

      // Get comparison period sales for growth calculation
      let salesGrowth = 0;
      if (comparisonStartDate && comparisonEndDate) {
        const comparisonResult = await sql`
          SELECT SUM(CAST(total_amount AS FLOAT)) as comparison_sales
          FROM orders
          WHERE 
            status NOT IN ('Draft', 'Cancelled')
            AND created_at BETWEEN ${comparisonStartDate.toISOString()} AND ${comparisonEndDate.toISOString()}
        `;

        const comparisonData = getRows(comparisonResult as unknown as DbQueryResult)[0];

        if (comparisonData.comparison_sales > 0) {
          salesGrowth =
            ((salesData.total_sales - comparisonData.comparison_sales) /
              comparisonData.comparison_sales) *
            100;
        }
      }

      // Get active customers count
      const customersResult = await sql`
        SELECT COUNT(DISTINCT customer_id) as active_customers
        FROM orders
        WHERE 
          status NOT IN ('Draft', 'Cancelled')
          AND created_at BETWEEN ${startDate.toISOString()} AND ${endDate.toISOString()}
      `;

      const customersData = getRows(customersResult as unknown as DbQueryResult)[0];

      // Get inventory value
      const inventoryResult = await sql`
        SELECT 
          SUM(
            CASE 
              WHEN sl.product_variation_id IS NULL THEN sl.quantity * p.price
              ELSE sl.quantity * pv.price
            END
          ) as inventory_value
        FROM stock_levels sl
        JOIN products p ON sl.product_id = p.id
        LEFT JOIN product_variations pv ON sl.product_variation_id = pv.id
      `;

      const inventoryData = getRows(inventoryResult as unknown as DbQueryResult)[0];

      // Get top products
      const topProducts = await this.getTopProducts(5, 'revenue', startDate, endDate);

      // Get sales by category
      const salesByCategory = await this.getSalesByCategory(startDate, endDate);

      return {
        total_sales: salesData.total_sales || 0,
        sales_growth: Math.round(salesGrowth * 100) / 100,
        average_order_value: salesData.average_order_value || 0,
        active_customers: customersData.active_customers || 0,
        total_orders: salesData.total_orders || 0,
        inventory_value: inventoryData.inventory_value || 0,
        top_products: topProducts,
        sales_by_category: salesByCategory,
      };
    } catch (error) {
<<<<<<< HEAD
      const errorMessage = error instanceof Error ? error.message : String(error);
=======
    const errorMessage = error instanceof Error ? error.message : String(error);
>>>>>>> 95469093
      console.error('Error fetching business overview:', error);
      throw new Error(
        `Failed to fetch business overview: ${error instanceof Error ? errorMessage : 'Unknown error'}`
      );
    }
  }

  /**
   * Get comprehensive inventory analytics
   */
  async getInventoryAnalytics(): Promise<{
    total_inventory_value: number;
    slow_moving_products: ProductPerformance[];
    out_of_stock_products: Array<{
      product_id: number;
      product_name: string;
      days_out_of_stock: number;
    }>;
    inventory_turnover: Array<{ product_id: number; product_name: string; turnover_rate: number }>;
  }> {
    try {
      // Get total inventory value
      const inventoryValueResult = await sql`
        SELECT 
          SUM(
            CASE 
              WHEN sl.product_variation_id IS NULL THEN sl.quantity * p.price
              ELSE sl.quantity * pv.price
            END
          ) as total_value
        FROM stock_levels sl
        JOIN products p ON sl.product_id = p.id
        LEFT JOIN product_variations pv ON sl.product_variation_id = pv.id
      `;

      const inventoryValue = getRows(inventoryValueResult as unknown as DbQueryResult)[0].total_value || 0;

      // Get slow moving products (products with inventory but low sales in last 90 days)
      const slowMovingResult = await sql`
        WITH product_sales AS (
          SELECT 
            oi.product_id,
            COALESCE(oi.variant_id, 0) as variant_id,
            SUM(oi.quantity) as quantity_sold
          FROM order_items oi
          JOIN orders o ON oi.order_id = o.id
          WHERE 
            o.status NOT IN ('Draft', 'Cancelled')
            AND o.created_at > NOW() - INTERVAL '90 days'
          GROUP BY oi.product_id, COALESCE(oi.variant_id, 0)
        )
        SELECT 
          p.id as product_id,
          p.name as product_name,
          COALESCE(pv.id, 0) as variant_id,
          COALESCE(pv.name, '') as variant_name,
          COALESCE(ps.quantity_sold, 0) as quantity_sold,
          sl.quantity as current_stock,
          CASE 
            WHEN sl.product_variation_id IS NULL THEN p.price * sl.quantity
            ELSE pv.price * sl.quantity
          END as revenue
        FROM stock_levels sl
        JOIN products p ON sl.product_id = p.id
        LEFT JOIN product_variations pv ON sl.product_variation_id = pv.id
        LEFT JOIN product_sales ps ON 
          ps.product_id = p.id AND 
          (
            (sl.product_variation_id IS NULL AND ps.variant_id = 0) OR
            (sl.product_variation_id = ps.variant_id)
          )
        WHERE 
          sl.quantity > 0
          AND COALESCE(ps.quantity_sold, 0) < 5
        ORDER BY current_stock DESC
        LIMIT 10
      `;

<<<<<<< HEAD
      const slowMovingProducts = castDbRows<ProductPerformance[]>(getRows(slowMovingResult));
=======
      const slowMovingProducts = getRows(slowMovingResult as unknown as DbQueryResult) as ProductPerformance[];
>>>>>>> 95469093

      // Get out of stock products and days out of stock
      const outOfStockResult = await sql`
        WITH last_in_stock AS (
          SELECT 
            sm.product_id,
            MAX(sm.created_at) as last_date
          FROM stock_movements sm
          WHERE sm.quantity > 0
          GROUP BY sm.product_id
        )
        SELECT 
          lis.product_id,
          p.name as product_name,
          EXTRACT(DAY FROM NOW() - lis.last_date) as days_out_of_stock
        FROM last_in_stock lis
        JOIN products p ON lis.product_id = p.id
        ORDER BY days_out_of_stock DESC
        LIMIT 10
      `;

<<<<<<< HEAD
      const outOfStockProducts = castDbRows<
        Array<{
          product_id: number;
          product_name: string;
          days_out_of_stock: number;
        }>
      >(getRows(outOfStockResult));
=======
      const outOfStockProducts = getRows(outOfStockResult as unknown as DbQueryResult) as Array<{
        product_id: number;
        product_name: string;
        days_out_of_stock: number;
      }>;
>>>>>>> 95469093

      // Calculate inventory turnover rate
      const turnoverResult = await sql`
        WITH product_sales AS (
          SELECT 
            oi.product_id,
            COALESCE(oi.variant_id, 0) as variant_id,
            SUM(oi.quantity) as quantity_sold
          FROM order_items oi
          JOIN orders o ON oi.order_id = o.id
          WHERE 
            o.status NOT IN ('Draft', 'Cancelled')
            AND o.created_at > NOW() - INTERVAL '365 days'
          GROUP BY oi.product_id, COALESCE(oi.variant_id, 0)
        )
        SELECT 
          p.id as product_id,
          p.name as product_name,
          COALESCE(ps.quantity_sold, 0) as annual_sales,
          sl.quantity as current_stock,
          CASE 
            WHEN sl.quantity = 0 THEN 0
            ELSE COALESCE(ps.quantity_sold, 0) / sl.quantity
          END as turnover_rate
        FROM stock_levels sl
        JOIN products p ON sl.product_id = p.id
        LEFT JOIN product_sales ps ON 
          ps.product_id = p.id AND 
          (
            (sl.product_variation_id IS NULL AND ps.variant_id = 0) OR
            (sl.product_variation_id = ps.variant_id)
          )
        WHERE sl.quantity > 0
        ORDER BY turnover_rate DESC
        LIMIT 10
      `;

<<<<<<< HEAD
      const inventoryTurnover = castDbRows<
        Array<{
          product_id: number;
          product_name: string;
          turnover_rate: number;
        }>
      >(getRows(turnoverResult));
=======
      const inventoryTurnover = getRows(turnoverResult as unknown as DbQueryResult) as Array<{
        product_id: number;
        product_name: string;
        turnover_rate: number;
      }>;
>>>>>>> 95469093

      return {
        total_inventory_value: inventoryValue,
        slow_moving_products: slowMovingProducts,
        out_of_stock_products: outOfStockProducts,
        inventory_turnover: inventoryTurnover,
      };
    } catch (error) {
<<<<<<< HEAD
      const errorMessage = error instanceof Error ? error.message : String(error);
=======
    const errorMessage = error instanceof Error ? error.message : String(error);
>>>>>>> 95469093
      console.error('Error fetching inventory analytics:', error);
      throw new Error(
        `Failed to fetch inventory analytics: ${error instanceof Error ? errorMessage : 'Unknown error'}`
      );
    }
  }

  /**
   * Get sales forecasts based on historical data
   */
  async getSalesForecast(
    forecastPeriods: number = 3,
    periodType: 'day' | 'week' | 'month' = 'month'
  ): Promise<Array<{ period: string; forecasted_sales: number; confidence: number }>> {
    try {
      // Get historical sales data
      const historicalPeriods = forecastPeriods * 4; // Use 4x historical data for forecasting

      let dateFormat: string;

      switch (periodType) {
        case 'day':
          dateFormat = 'YYYY-MM-DD';
          break;
        case 'week':
          dateFormat = 'IYYY-IW';
          break;
        case 'month':
          dateFormat = 'YYYY-MM';
          break;
      }

      const historicalResult = await sql`
        SELECT 
          TO_CHAR(created_at, ${dateFormat}) as period,
          SUM(CAST(total_amount AS FLOAT)) as total_sales
        FROM orders
        WHERE 
          status NOT IN ('Draft', 'Cancelled')
          AND created_at > NOW() - (${historicalPeriods + 1}::text || ' ' || ${periodType})::interval
        GROUP BY period
        ORDER BY period
      `;

<<<<<<< HEAD
      const historicalData = castDbRows<
        Array<{
          period: string;
          total_sales: number;
        }>
      >(getRows(historicalResult));
=======
      const historicalData = getRows(historicalResult as unknown as DbQueryResult) as Array<{
        period: string;
        total_sales: number;
      }>;
>>>>>>> 95469093

      // This is a very simple forecasting model
      // In a real implementation, you would use a more sophisticated algorithm

      // Calculate average and standard deviation
      let sum = 0;
      let sumSquaredDiff = 0;

      historicalData.forEach(data => {
        sum += data.total_sales;
      });

<<<<<<< HEAD
      const average =
        sum / Array.isArray(historicalData)
          ? Array.isArray(historicalData)
            ? historicalData.length
            : 0
          : 0;
=======
      const average = sum / Array.isArray(historicalData) ? Array.isArray(historicalData) ? Array.isArray(historicalData) ? Array.isArray(historicalData) ? historicalData.length : 0 : 0 : 0 : 0;
>>>>>>> 95469093

      historicalData.forEach(data => {
        sumSquaredDiff += Math.pow(data.total_sales - average, 2);
      });

<<<<<<< HEAD
      const stdDev = Math.sqrt(
        sumSquaredDiff / Array.isArray(historicalData)
          ? Array.isArray(historicalData)
            ? historicalData.length
            : 0
          : 0
      );
=======
      const stdDev = Math.sqrt(sumSquaredDiff / Array.isArray(historicalData) ? Array.isArray(historicalData) ? Array.isArray(historicalData) ? Array.isArray(historicalData) ? historicalData.length : 0 : 0 : 0 : 0);
>>>>>>> 95469093

      // Calculate forecast with linear trend
      const forecast: Array<{ period: string; forecasted_sales: number; confidence: number }> = [];

      // Find trend (simple linear regression)
      let sumX = 0;
      let sumY = 0;
      let sumXY = 0;
      let sumXX = 0;

      historicalData.forEach((data, index) => {
        sumX += index;
        sumY += data.total_sales;
        sumXY += index * data.total_sales;
        sumXX += index * index;
      });

<<<<<<< HEAD
      const n = Array.isArray(historicalData)
        ? Array.isArray(historicalData)
          ? historicalData.length
          : 0
        : 0;
=======
      const n = Array.isArray(historicalData) ? Array.isArray(historicalData) ? Array.isArray(historicalData) ? Array.isArray(historicalData) ? historicalData.length : 0 : 0 : 0 : 0;
>>>>>>> 95469093
      const slope = (n * sumXY - sumX * sumY) / (n * sumXX - sumX * sumX);
      const intercept = (sumY - slope * sumX) / n;

      // Generate forecast periods
<<<<<<< HEAD
      const lastPeriod =
        historicalData[
          Array.isArray(historicalData)
            ? Array.isArray(historicalData)
              ? historicalData.length
              : 0
            : 0 - 1
        ].period;
=======
      const lastPeriod = historicalData[Array.isArray(historicalData) ? Array.isArray(historicalData) ? Array.isArray(historicalData) ? Array.isArray(historicalData) ? historicalData.length : 0 : 0 : 0 : 0 - 1].period;
>>>>>>> 95469093

      for (let i = 1; i <= forecastPeriods; i++) {
        // Calculate next period (simplified)
        let nextPeriod: string;

        switch (periodType) {
          case 'day': {
            const [lastYear, lastMonth, lastDay] = lastPeriod.split('-').map(Number);
            const nextDate = new Date(lastYear, lastMonth - 1, lastDay + i);
            nextPeriod = nextDate.toISOString().substring(0, 10);
            break;
          }
          case 'week': {
            const [lastWeekYear, lastWeek] = lastPeriod.split('-').map(Number);
            // This is a simplification - in reality, week calculation is more complex
            nextPeriod = `${lastWeekYear}-${String(lastWeek + i).padStart(2, '0')}`;
            break;
          }
          case 'month': {
            const [lastMonthYear, lastMonth2] = lastPeriod.split('-').map(Number);
            const nextMonth = lastMonth2 + i;
            const yearOffset = Math.floor((nextMonth - 1) / 12);
            const adjustedMonth = ((nextMonth - 1) % 12) + 1;
            nextPeriod = `${lastMonthYear + yearOffset}-${String(adjustedMonth).padStart(2, '0')}`;
            break;
          }
        }

        // Forecast value using linear trend
        const forecastedSales = intercept + slope * (n + i - 1);

        // Calculate confidence based on standard deviation
        // Higher standard deviation = lower confidence
        const confidence = Math.max(0, Math.min(100, 100 - (stdDev / average) * 100));

        forecast.push({
          period: nextPeriod,
          forecasted_sales: Math.max(0, forecastedSales), // Ensure non-negative
          confidence,
        });
      }

      return forecast;
    } catch (error) {
<<<<<<< HEAD
      const errorMessage = error instanceof Error ? error.message : String(error);
=======
    const errorMessage = error instanceof Error ? error.message : String(error);
>>>>>>> 95469093
      console.error('Error generating sales forecast:', error);
      throw new Error(
        `Failed to generate sales forecast: ${error instanceof Error ? errorMessage : 'Unknown error'}`
      );
    }
  }
}<|MERGE_RESOLUTION|>--- conflicted
+++ resolved
@@ -1,5 +1,5 @@
-import { sql } from '@/lib/db';
-import { getRows, castDbRows } from '@/lib/db-types';
+import { db, sql } from '@/lib/db';
+import { getRows, castDbRows, DbQueryResult } from '@/lib/db-types';
 
 export interface SalesData {
   period: string;
@@ -66,12 +66,11 @@
   /**
    * Get sales data by period (day, week, month, year)
    */
-  async $1(...$2: any[]): Promise<SalesData[]> {
-    // TODO: Implement getSalesByPeriod
-    return {
-      // Default empty object for SalesData[]
-    };
-
+  async getSalesByPeriod(
+    period: 'day' | 'week' | 'month' | 'year',
+    startDate: Date,
+    endDate: Date
+  ): Promise<SalesData[]> {
     try {
       let dateFormat: string;
 
@@ -88,47 +87,46 @@
         case 'year':
           dateFormat = 'YYYY';
           break;
-      }
-
-      const result = await sql`
-        SELECT 
+        // Add default case or handle unexpected periods if necessary
+        default:
+          throw new Error(`Invalid period specified: ${period}`);
+      }
+
+      // Ensure db is not null
+      if (!db) throw new Error('Database connection not available.');
+
+      const result = await db.execute(sql`
+        SELECT
           TO_CHAR(created_at, ${dateFormat}) as period,
           SUM(CAST(total_amount AS FLOAT)) as total_sales,
           COUNT(*) as order_count,
           ROUND(SUM(CAST(total_amount AS FLOAT)) / COUNT(*), 2) as average_order_value
         FROM orders
-        WHERE 
+        WHERE
           status NOT IN ('Draft', 'Cancelled')
           AND created_at BETWEEN ${startDate.toISOString()} AND ${endDate.toISOString()}
         GROUP BY period
         ORDER BY period
-      `;
-
-<<<<<<< HEAD
+      `);
+
       return castDbRows<SalesData[]>(getRows(result));
     } catch (error) {
       const errorMessage = error instanceof Error ? error.message : String(error);
-=======
-      return getRows(result as unknown as DbQueryResult) as SalesData[];
-    } catch (error) {
-    const errorMessage = error instanceof Error ? error.message : String(error);
->>>>>>> 95469093
       console.error('Error fetching sales data by period:', error);
-      throw new Error(
-        `Failed to fetch sales data: ${error instanceof Error ? errorMessage : 'Unknown error'}`
-      );
+      throw new Error(`Failed to fetch sales data: ${errorMessage}`);
     }
   }
 
   /**
    * Get top performing products by sales volume or revenue
    */
-  async $1(...$2: any[]): Promise<ProductPerformance[]> {
-    // TODO: Implement getTopProducts
-    return {
-      // Default empty object for ProductPerformance[]
-    };
-
+  async getTopProducts(
+    sortBy: 'quantity' | 'revenue',
+    limit: number,
+    startDate?: Date,
+    endDate?: Date,
+    categoryFilter?: string
+  ): Promise<ProductPerformance[]> {
     try {
       // Build date filter
       let dateFilter = sql``;
@@ -144,54 +142,46 @@
 
       // Sort by the requested metric
       const sortClause =
-        sortBy === 'quantity' ? sql`SUM(oi.quantity) DESC` : sql`SUM(oi.total_price) DESC`;
-
-      const result = await sql`
-        SELECT 
+        sortBy === 'quantity'
+          ? sql`SUM(oi.quantity) DESC`
+          : sql`SUM(CAST(oi.price_at_purchase * oi.quantity AS FLOAT)) DESC`;
+
+      // Ensure db is not null
+      if (!db) throw new Error('Database connection not available.');
+
+      const result = await db.execute(sql`
+        SELECT
           p.id as product_id,
           p.name as product_name,
-          COALESCE(pv.id, 0) as variant_id,
-          COALESCE(pv.name, '') as variant_name,
+          pv.id as variant_id,
+          pv.name as variant_name,
           SUM(oi.quantity) as quantity_sold,
-          SUM(CAST(oi.total_price AS FLOAT)) as revenue
+          SUM(CAST(oi.price_at_purchase * oi.quantity AS FLOAT)) as revenue
         FROM order_items oi
         JOIN orders o ON oi.order_id = o.id
-        JOIN products p ON oi.product_id = p.id
-        LEFT JOIN product_variations pv ON oi.variant_id = pv.id
-        WHERE 
+        JOIN product_variations pv ON oi.product_variation_id = pv.id
+        JOIN products p ON pv.product_id = p.id
+        WHERE
           o.status NOT IN ('Draft', 'Cancelled')
           ${dateFilter}
           ${categoryClause}
         GROUP BY p.id, p.name, pv.id, pv.name
         ORDER BY ${sortClause}
         LIMIT ${limit}
-      `;
-
-<<<<<<< HEAD
+      `);
+
       return castDbRows<ProductPerformance[]>(getRows(result));
     } catch (error) {
       const errorMessage = error instanceof Error ? error.message : String(error);
-=======
-      return getRows(result as unknown as DbQueryResult) as ProductPerformance[];
-    } catch (error) {
-    const errorMessage = error instanceof Error ? error.message : String(error);
->>>>>>> 95469093
       console.error('Error fetching top products:', error);
-      throw new Error(
-        `Failed to fetch top products: ${error instanceof Error ? errorMessage : 'Unknown error'}`
-      );
+      throw new Error(`Failed to fetch top products: ${errorMessage}`);
     }
   }
 
   /**
    * Get sales performance by product category
    */
-  async $1(...$2: any[]): Promise<CategoryPerformance[]> {
-    // TODO: Implement getSalesByCategory
-    return {
-      // Default empty object for CategoryPerformance[]
-    };
-
+  async getSalesByCategory(startDate?: Date, endDate?: Date): Promise<CategoryPerformance[]> {
     try {
       // Build date filter
       let dateFilter = sql``;
@@ -199,47 +189,42 @@
         dateFilter = sql`AND o.created_at BETWEEN ${startDate.toISOString()} AND ${endDate.toISOString()}`;
       }
 
-      const result = await sql`
-        SELECT 
+      // Ensure db is not null
+      if (!db) throw new Error('Database connection not available.');
+
+      const result = await db.execute(sql`
+        SELECT
           COALESCE(p.category, 'Uncategorized') as category,
           SUM(oi.quantity) as quantity_sold,
-          SUM(CAST(oi.total_price AS FLOAT)) as revenue,
+          SUM(CAST(oi.price_at_purchase * oi.quantity AS FLOAT)) as revenue,
           COUNT(DISTINCT p.id) as product_count
         FROM order_items oi
         JOIN orders o ON oi.order_id = o.id
-        JOIN products p ON oi.product_id = p.id
-        WHERE 
+        JOIN product_variations pv ON oi.product_variation_id = pv.id
+        JOIN products p ON pv.product_id = p.id
+        WHERE
           o.status NOT IN ('Draft', 'Cancelled')
           ${dateFilter}
         GROUP BY COALESCE(p.category, 'Uncategorized')
         ORDER BY revenue DESC
-      `;
-
-<<<<<<< HEAD
+      `);
+
       return castDbRows<CategoryPerformance[]>(getRows(result));
     } catch (error) {
       const errorMessage = error instanceof Error ? error.message : String(error);
-=======
-      return getRows(result as unknown as DbQueryResult) as CategoryPerformance[];
-    } catch (error) {
-    const errorMessage = error instanceof Error ? error.message : String(error);
->>>>>>> 95469093
       console.error('Error fetching sales by category:', error);
-      throw new Error(
-        `Failed to fetch category sales: ${error instanceof Error ? errorMessage : 'Unknown error'}`
-      );
+      throw new Error(`Failed to fetch category sales: ${errorMessage}`);
     }
   }
 
   /**
    * Get distributor performance metrics
    */
-  async $1(...$2: any[]): Promise<DistributorPerformance[]> {
-    // TODO: Implement getDistributorPerformance
-    return {
-      // Default empty object for DistributorPerformance[]
-    };
-
+  async getDistributorPerformance(
+    startDate?: Date,
+    endDate?: Date,
+    limit: number = 50
+  ): Promise<DistributorPerformance[]> {
     try {
       // Build date filter
       let dateFilter = sql``;
@@ -247,605 +232,246 @@
         dateFilter = sql`AND o.created_at BETWEEN ${startDate.toISOString()} AND ${endDate.toISOString()}`;
       }
 
-      const result = await sql`
-        SELECT 
-          u.id as distributor_id,
+      // Ensure db is not null
+      if (!db) throw new Error('Database connection not available.');
+
+      const result = await db.execute(sql`
+        SELECT
+          d.user_id as distributor_id,
           u.name as distributor_name,
-          COUNT(o.id) as orders_fulfilled,
-          SUM(c.amount) as total_earnings,
-          AVG(EXTRACT(EPOCH FROM (f.completed_at - f.created_at))/3600) as average_fulfillment_time
-        FROM orders o
-        JOIN fulfillments f ON o.id = f.order_id
-        JOIN users u ON f.distributor_id = u.id
-        LEFT JOIN commissions c ON (c.related_to = 'Order' AND c.related_id = o.id::text AND c.user_id = u.id)
-        WHERE 
-          o.status IN ('Fulfilled', 'Delivered')
-          AND u.role = 'Distributor'
-          ${dateFilter}
+          COUNT(DISTINCT o.id) as orders_fulfilled,
+          COALESCE(SUM(CAST(c.amount AS FLOAT)), 0) as total_earnings
+        FROM distributors d
+        JOIN users u ON d.user_id = u.id
+        LEFT JOIN orders o ON o.distributor_id = d.user_id AND o.status = 'Shipped' ${dateFilter}
+        LEFT JOIN commissions c ON c.user_id = d.user_id AND c.type = 'Fulfillment' AND c.order_id = o.id
+        GROUP BY d.user_id, u.name
+        ORDER BY total_earnings DESC
+        LIMIT ${limit}
+      `);
+
+      // Manually add average_fulfillment_time if calculated separately or default to 0
+      const performanceData = getRows(result).map(row => ({
+        ...row,
+        distributor_id: String(row.distributor_id),
+        distributor_name: String(row.distributor_name),
+        orders_fulfilled: Number(row.orders_fulfilled),
+        total_earnings: Number(row.total_earnings),
+        average_fulfillment_time: 0, // Placeholder - replace with actual calculation if possible
+      }));
+
+      return castDbRows<DistributorPerformance[]>(performanceData);
+    } catch (error) {
+      const errorMessage = error instanceof Error ? error.message : String(error);
+      console.error('Error fetching distributor performance:', error);
+      throw new Error(`Failed to fetch distributor performance: ${errorMessage}`);
+    }
+  }
+
+  /**
+   * Get referral performance metrics
+   */
+  async getReferralPerformance(
+    startDate?: Date,
+    endDate?: Date,
+    limit: number = 50
+  ): Promise<ReferralPerformance[]> {
+    try {
+      // Build date filter for orders
+      let dateFilter = sql``;
+      if (startDate && endDate) {
+        dateFilter = sql`AND o.created_at BETWEEN ${startDate.toISOString()} AND ${endDate.toISOString()}`;
+      }
+
+      // Ensure db is not null
+      if (!db) throw new Error('Database connection not available.');
+
+      const result = await db.execute(sql`
+        SELECT
+          u.id as user_id,
+          u.name as user_name,
+          COUNT(DISTINCT r.referred_user_id) as referrals_count,
+          COUNT(DISTINCT o.id) as orders_generated,
+          COALESCE(SUM(CAST(o.total_amount AS FLOAT)), 0) as revenue_generated,
+          COALESCE(SUM(CAST(c.amount AS FLOAT)), 0) as total_earnings
+        FROM users u
+        LEFT JOIN referrals r ON r.referrer_user_id = u.id
+        LEFT JOIN orders o ON o.applied_referral_code = u.referral_code ${dateFilter} AND o.status NOT IN ('Draft', 'Cancelled')
+        LEFT JOIN commissions c ON c.user_id = u.id AND c.type = 'Referral Sale' AND c.order_id = o.id
         GROUP BY u.id, u.name
-        ORDER BY orders_fulfilled DESC
+        ORDER BY total_earnings DESC
         LIMIT ${limit}
-      `;
-
-<<<<<<< HEAD
-      return castDbRows<DistributorPerformance[]>(getRows(result));
-    } catch (error) {
-      const errorMessage = error instanceof Error ? error.message : String(error);
-=======
-      return getRows(result as unknown as DbQueryResult) as DistributorPerformance[];
-    } catch (error) {
-    const errorMessage = error instanceof Error ? error.message : String(error);
->>>>>>> 95469093
-      console.error('Error fetching distributor performance:', error);
-      throw new Error(
-        `Failed to fetch distributor metrics: ${error instanceof Error ? errorMessage : 'Unknown error'}`
-      );
-    }
-  }
-
-  /**
-   * Get referral program performance
-   */
-  async $1(...$2: any[]): Promise<ReferralPerformance[]> {
-    // TODO: Implement getReferralPerformance
-    return {
-      // Default empty object for ReferralPerformance[]
-    };
-
-    try {
+      `);
+
+      return castDbRows<ReferralPerformance[]>(getRows(result));
+    } catch (error) {
+      const errorMessage = error instanceof Error ? error.message : String(error);
+      console.error('Error fetching referral performance:', error);
+      throw new Error(`Failed to fetch referral performance: ${errorMessage}`);
+    }
+  }
+
+  /**
+   * Get geographic distribution of orders or customers
+   */
+  async getGeographicDistribution(
+    metric: 'orders' | 'customers' | 'revenue',
+    regionLevel: 'country' | 'province',
+    startDate?: Date,
+    endDate?: Date
+  ): Promise<GeographicDistribution[]> {
+    try {
+      // Determine the grouping column based on regionLevel
+      const regionColumn =
+        regionLevel === 'province'
+          ? sql`shipping_address->>'province'`
+          : sql`shipping_address->>'country'`;
+      const regionAlias = sql.raw('region');
+
       // Build date filter
       let dateFilter = sql``;
       if (startDate && endDate) {
-        dateFilter = sql`AND o.created_at BETWEEN ${startDate.toISOString()} AND ${endDate.toISOString()}`;
-      }
-
-      const result = await sql`
-        SELECT 
-          u.id as user_id,
-          u.name as user_name,
-          COUNT(DISTINCT referred.id) as referrals_count,
-          COUNT(DISTINCT o.id) as orders_generated,
-          SUM(CAST(o.total_amount AS FLOAT)) as revenue_generated,
-          SUM(c.amount) as total_earnings
-        FROM users u
-        JOIN users referred ON referred.referred_by_user_id = u.id
-        LEFT JOIN orders o ON o.customer_id = referred.id ${dateFilter}
-        LEFT JOIN commissions c ON c.user_id = u.id AND c.type = 'Order Referral' AND c.related_id = o.id::text
-        GROUP BY u.id, u.name
-        ORDER BY revenue_generated DESC
-        LIMIT ${limit}
-      `;
-
-<<<<<<< HEAD
-      return castDbRows<ReferralPerformance[]>(getRows(result));
-    } catch (error) {
-      const errorMessage = error instanceof Error ? error.message : String(error);
-=======
-      return getRows(result as unknown as DbQueryResult) as ReferralPerformance[];
-    } catch (error) {
-    const errorMessage = error instanceof Error ? error.message : String(error);
->>>>>>> 95469093
-      console.error('Error fetching referral performance:', error);
-      throw new Error(
-        `Failed to fetch referral metrics: ${error instanceof Error ? errorMessage : 'Unknown error'}`
-      );
-    }
-  }
-
-  /**
-   * Get geographic distribution of sales
-   */
-  async $1(...$2: any[]): Promise<GeographicDistribution[]> {
-    // TODO: Implement getGeographicDistribution
-    return {
-      // Default empty object for GeographicDistribution[]
-    };
-
-    try {
-      // Build date filter
-      let dateFilter = sql``;
-      if (startDate && endDate) {
-        dateFilter = sql`AND o.created_at BETWEEN ${startDate.toISOString()} AND ${endDate.toISOString()}`;
-      }
-
-      const result = await sql`
-        SELECT 
-          COALESCE(o.shipping_address->>'state', 'Unknown') as region,
-          COUNT(o.id) as order_count,
-          SUM(CAST(o.total_amount AS FLOAT)) as revenue,
-          COUNT(DISTINCT o.customer_id) as customer_count
-        FROM orders o
-        WHERE 
-          o.status NOT IN ('Draft', 'Cancelled')
-          ${dateFilter}
-        GROUP BY region
-        ORDER BY revenue DESC
-      `;
-
-<<<<<<< HEAD
+        dateFilter = sql`WHERE created_at BETWEEN ${startDate.toISOString()} AND ${endDate.toISOString()}`;
+      }
+
+      // Ensure db is not null
+      if (!db) throw new Error('Database connection not available.');
+
+      // Select metrics based on the requested metric
+      let selectClause = sql``;
+      let groupByClause = sql`GROUP BY ${regionAlias}`;
+      let orderByClause = sql``;
+
+      switch (metric) {
+        case 'orders':
+          selectClause = sql`COUNT(*) as order_count`;
+          orderByClause = sql`ORDER BY order_count DESC`;
+          break;
+        case 'customers':
+          selectClause = sql`COUNT(DISTINCT user_id) as customer_count`;
+          orderByClause = sql`ORDER BY customer_count DESC`;
+          break;
+        case 'revenue':
+          selectClause = sql`SUM(CAST(total_amount AS FLOAT)) as revenue`;
+          orderByClause = sql`ORDER BY revenue DESC`;
+          break;
+        default:
+          throw new Error(`Invalid metric specified: ${metric}`);
+      }
+
+      // Combine clauses for the final query
+      const result = await db.execute(sql`
+        SELECT
+          ${regionColumn} as ${regionAlias},
+          ${selectClause}
+          ${metric !== 'orders' ? sql`, COUNT(*) as order_count` : sql``}
+          ${metric !== 'customers' ? sql`, COUNT(DISTINCT user_id) as customer_count` : sql``}
+          ${metric !== 'revenue' ? sql`, COALESCE(SUM(CAST(total_amount AS FLOAT)), 0) as revenue` : sql``}
+        FROM orders
+        ${dateFilter}
+        ${dateFilter ? sql`AND` : sql`WHERE`} status NOT IN ('Draft', 'Cancelled')
+          AND shipping_address IS NOT NULL
+          AND jsonb_typeof(shipping_address) = 'object'
+          AND shipping_address ? (${regionLevel === 'province' ? 'province' : 'country'})
+          AND ${regionColumn} IS NOT NULL AND TRIM(${regionColumn}) <> ''
+        ${groupByClause}
+        ${orderByClause}
+      `);
+
       return castDbRows<GeographicDistribution[]>(getRows(result));
     } catch (error) {
       const errorMessage = error instanceof Error ? error.message : String(error);
-=======
-      return getRows(result as unknown as DbQueryResult) as GeographicDistribution[];
-    } catch (error) {
-    const errorMessage = error instanceof Error ? error.message : String(error);
->>>>>>> 95469093
       console.error('Error fetching geographic distribution:', error);
-      throw new Error(
-        `Failed to fetch geographic data: ${error instanceof Error ? errorMessage : 'Unknown error'}`
-      );
-    }
-  }
-
-  /**
-   * Get business overview with key metrics
-   */
-  async $1(...$2: any[]): Promise<BusinessOverview> {
-    // TODO: Implement getBusinessOverview
-    return {
-      // Default empty object for BusinessOverview
-    };
-
-    try {
-      // Get sales data for the current period
-      const salesResult = await sql`
-        SELECT 
+      throw new Error(`Failed to fetch geographic distribution: ${errorMessage}`);
+    }
+  }
+
+  /**
+   * Get overall business overview statistics
+   */
+  async getBusinessOverview(
+    periodStartDate: Date,
+    periodEndDate: Date,
+    comparisonStartDate: Date,
+    comparisonEndDate: Date
+  ): Promise<BusinessOverview> {
+    // Ensure db is not null
+    if (!db) throw new Error('Database connection not available.');
+
+    try {
+      // Fetch data for the current period
+      const currentPeriodSalesResult = await db.execute(sql`
+        SELECT
           SUM(CAST(total_amount AS FLOAT)) as total_sales,
           COUNT(*) as total_orders,
-          ROUND(SUM(CAST(total_amount AS FLOAT)) / COUNT(*), 2) as average_order_value
+          COUNT(DISTINCT user_id) as active_customers
         FROM orders
-        WHERE 
-          status NOT IN ('Draft', 'Cancelled')
-          AND created_at BETWEEN ${startDate.toISOString()} AND ${endDate.toISOString()}
-      `;
-
-      const salesData = getRows(salesResult as unknown as DbQueryResult)[0];
-
-      // Get comparison period sales for growth calculation
+        WHERE status NOT IN ('Draft', 'Cancelled')
+          AND created_at BETWEEN ${periodStartDate.toISOString()} AND ${periodEndDate.toISOString()}
+      `);
+
+      // Fetch data for the comparison period
+      const comparisonPeriodSalesResult = await db.execute(sql`
+        SELECT SUM(CAST(total_amount AS FLOAT)) as total_sales
+        FROM orders
+        WHERE status NOT IN ('Draft', 'Cancelled')
+          AND created_at BETWEEN ${comparisonStartDate.toISOString()} AND ${comparisonEndDate.toISOString()}
+      `);
+
+      // Fetch top products for the current period
+      const topProducts = await this.getTopProducts('revenue', 5, periodStartDate, periodEndDate);
+
+      // Fetch sales by category for the current period
+      const salesByCategory = await this.getSalesByCategory(periodStartDate, periodEndDate);
+
+      // Calculate inventory value (requires joining products/variations/stock_levels)
+      const inventoryValueResult = await db.execute(sql`
+        SELECT SUM(CAST(p.cost_price AS FLOAT) * sl.quantity) as total_value
+        FROM stock_levels sl
+        JOIN product_variations pv ON sl.product_variation_id = pv.id
+        JOIN products p ON pv.product_id = p.id
+        WHERE sl.quantity > 0
+      `);
+
+      // Process results safely
+      const currentSalesRow = getRows(currentPeriodSalesResult)[0] || {};
+      const comparisonSalesRow = getRows(comparisonPeriodSalesResult)[0] || {};
+      const inventoryValueRow = getRows(inventoryValueResult)[0] || {};
+
+      const currentTotalSales = Number(currentSalesRow.total_sales || 0);
+      const comparisonTotalSales = Number(comparisonSalesRow.total_sales || 0);
+      const totalOrders = Number(currentSalesRow.total_orders || 0);
+
+      // Calculate sales growth
       let salesGrowth = 0;
-      if (comparisonStartDate && comparisonEndDate) {
-        const comparisonResult = await sql`
-          SELECT SUM(CAST(total_amount AS FLOAT)) as comparison_sales
-          FROM orders
-          WHERE 
-            status NOT IN ('Draft', 'Cancelled')
-            AND created_at BETWEEN ${comparisonStartDate.toISOString()} AND ${comparisonEndDate.toISOString()}
-        `;
-
-        const comparisonData = getRows(comparisonResult as unknown as DbQueryResult)[0];
-
-        if (comparisonData.comparison_sales > 0) {
-          salesGrowth =
-            ((salesData.total_sales - comparisonData.comparison_sales) /
-              comparisonData.comparison_sales) *
-            100;
-        }
-      }
-
-      // Get active customers count
-      const customersResult = await sql`
-        SELECT COUNT(DISTINCT customer_id) as active_customers
-        FROM orders
-        WHERE 
-          status NOT IN ('Draft', 'Cancelled')
-          AND created_at BETWEEN ${startDate.toISOString()} AND ${endDate.toISOString()}
-      `;
-
-      const customersData = getRows(customersResult as unknown as DbQueryResult)[0];
-
-      // Get inventory value
-      const inventoryResult = await sql`
-        SELECT 
-          SUM(
-            CASE 
-              WHEN sl.product_variation_id IS NULL THEN sl.quantity * p.price
-              ELSE sl.quantity * pv.price
-            END
-          ) as inventory_value
-        FROM stock_levels sl
-        JOIN products p ON sl.product_id = p.id
-        LEFT JOIN product_variations pv ON sl.product_variation_id = pv.id
-      `;
-
-      const inventoryData = getRows(inventoryResult as unknown as DbQueryResult)[0];
-
-      // Get top products
-      const topProducts = await this.getTopProducts(5, 'revenue', startDate, endDate);
-
-      // Get sales by category
-      const salesByCategory = await this.getSalesByCategory(startDate, endDate);
-
-      return {
-        total_sales: salesData.total_sales || 0,
-        sales_growth: Math.round(salesGrowth * 100) / 100,
-        average_order_value: salesData.average_order_value || 0,
-        active_customers: customersData.active_customers || 0,
-        total_orders: salesData.total_orders || 0,
-        inventory_value: inventoryData.inventory_value || 0,
+      if (comparisonTotalSales > 0) {
+        salesGrowth = ((currentTotalSales - comparisonTotalSales) / comparisonTotalSales) * 100;
+      } else if (currentTotalSales > 0) {
+        salesGrowth = 100;
+      }
+
+      const overview: BusinessOverview = {
+        total_sales: currentTotalSales,
+        sales_growth: parseFloat(salesGrowth.toFixed(2)),
+        average_order_value:
+          totalOrders > 0 ? parseFloat((currentTotalSales / totalOrders).toFixed(2)) : 0,
+        active_customers: Number(currentSalesRow.active_customers || 0),
+        total_orders: totalOrders,
+        inventory_value: Number(inventoryValueRow.total_value || 0),
         top_products: topProducts,
         sales_by_category: salesByCategory,
       };
-    } catch (error) {
-<<<<<<< HEAD
-      const errorMessage = error instanceof Error ? error.message : String(error);
-=======
-    const errorMessage = error instanceof Error ? error.message : String(error);
->>>>>>> 95469093
+
+      return overview;
+    } catch (error) {
+      const errorMessage = error instanceof Error ? error.message : String(error);
       console.error('Error fetching business overview:', error);
-      throw new Error(
-        `Failed to fetch business overview: ${error instanceof Error ? errorMessage : 'Unknown error'}`
-      );
-    }
-  }
-
-  /**
-   * Get comprehensive inventory analytics
-   */
-  async getInventoryAnalytics(): Promise<{
-    total_inventory_value: number;
-    slow_moving_products: ProductPerformance[];
-    out_of_stock_products: Array<{
-      product_id: number;
-      product_name: string;
-      days_out_of_stock: number;
-    }>;
-    inventory_turnover: Array<{ product_id: number; product_name: string; turnover_rate: number }>;
-  }> {
-    try {
-      // Get total inventory value
-      const inventoryValueResult = await sql`
-        SELECT 
-          SUM(
-            CASE 
-              WHEN sl.product_variation_id IS NULL THEN sl.quantity * p.price
-              ELSE sl.quantity * pv.price
-            END
-          ) as total_value
-        FROM stock_levels sl
-        JOIN products p ON sl.product_id = p.id
-        LEFT JOIN product_variations pv ON sl.product_variation_id = pv.id
-      `;
-
-      const inventoryValue = getRows(inventoryValueResult as unknown as DbQueryResult)[0].total_value || 0;
-
-      // Get slow moving products (products with inventory but low sales in last 90 days)
-      const slowMovingResult = await sql`
-        WITH product_sales AS (
-          SELECT 
-            oi.product_id,
-            COALESCE(oi.variant_id, 0) as variant_id,
-            SUM(oi.quantity) as quantity_sold
-          FROM order_items oi
-          JOIN orders o ON oi.order_id = o.id
-          WHERE 
-            o.status NOT IN ('Draft', 'Cancelled')
-            AND o.created_at > NOW() - INTERVAL '90 days'
-          GROUP BY oi.product_id, COALESCE(oi.variant_id, 0)
-        )
-        SELECT 
-          p.id as product_id,
-          p.name as product_name,
-          COALESCE(pv.id, 0) as variant_id,
-          COALESCE(pv.name, '') as variant_name,
-          COALESCE(ps.quantity_sold, 0) as quantity_sold,
-          sl.quantity as current_stock,
-          CASE 
-            WHEN sl.product_variation_id IS NULL THEN p.price * sl.quantity
-            ELSE pv.price * sl.quantity
-          END as revenue
-        FROM stock_levels sl
-        JOIN products p ON sl.product_id = p.id
-        LEFT JOIN product_variations pv ON sl.product_variation_id = pv.id
-        LEFT JOIN product_sales ps ON 
-          ps.product_id = p.id AND 
-          (
-            (sl.product_variation_id IS NULL AND ps.variant_id = 0) OR
-            (sl.product_variation_id = ps.variant_id)
-          )
-        WHERE 
-          sl.quantity > 0
-          AND COALESCE(ps.quantity_sold, 0) < 5
-        ORDER BY current_stock DESC
-        LIMIT 10
-      `;
-
-<<<<<<< HEAD
-      const slowMovingProducts = castDbRows<ProductPerformance[]>(getRows(slowMovingResult));
-=======
-      const slowMovingProducts = getRows(slowMovingResult as unknown as DbQueryResult) as ProductPerformance[];
->>>>>>> 95469093
-
-      // Get out of stock products and days out of stock
-      const outOfStockResult = await sql`
-        WITH last_in_stock AS (
-          SELECT 
-            sm.product_id,
-            MAX(sm.created_at) as last_date
-          FROM stock_movements sm
-          WHERE sm.quantity > 0
-          GROUP BY sm.product_id
-        )
-        SELECT 
-          lis.product_id,
-          p.name as product_name,
-          EXTRACT(DAY FROM NOW() - lis.last_date) as days_out_of_stock
-        FROM last_in_stock lis
-        JOIN products p ON lis.product_id = p.id
-        ORDER BY days_out_of_stock DESC
-        LIMIT 10
-      `;
-
-<<<<<<< HEAD
-      const outOfStockProducts = castDbRows<
-        Array<{
-          product_id: number;
-          product_name: string;
-          days_out_of_stock: number;
-        }>
-      >(getRows(outOfStockResult));
-=======
-      const outOfStockProducts = getRows(outOfStockResult as unknown as DbQueryResult) as Array<{
-        product_id: number;
-        product_name: string;
-        days_out_of_stock: number;
-      }>;
->>>>>>> 95469093
-
-      // Calculate inventory turnover rate
-      const turnoverResult = await sql`
-        WITH product_sales AS (
-          SELECT 
-            oi.product_id,
-            COALESCE(oi.variant_id, 0) as variant_id,
-            SUM(oi.quantity) as quantity_sold
-          FROM order_items oi
-          JOIN orders o ON oi.order_id = o.id
-          WHERE 
-            o.status NOT IN ('Draft', 'Cancelled')
-            AND o.created_at > NOW() - INTERVAL '365 days'
-          GROUP BY oi.product_id, COALESCE(oi.variant_id, 0)
-        )
-        SELECT 
-          p.id as product_id,
-          p.name as product_name,
-          COALESCE(ps.quantity_sold, 0) as annual_sales,
-          sl.quantity as current_stock,
-          CASE 
-            WHEN sl.quantity = 0 THEN 0
-            ELSE COALESCE(ps.quantity_sold, 0) / sl.quantity
-          END as turnover_rate
-        FROM stock_levels sl
-        JOIN products p ON sl.product_id = p.id
-        LEFT JOIN product_sales ps ON 
-          ps.product_id = p.id AND 
-          (
-            (sl.product_variation_id IS NULL AND ps.variant_id = 0) OR
-            (sl.product_variation_id = ps.variant_id)
-          )
-        WHERE sl.quantity > 0
-        ORDER BY turnover_rate DESC
-        LIMIT 10
-      `;
-
-<<<<<<< HEAD
-      const inventoryTurnover = castDbRows<
-        Array<{
-          product_id: number;
-          product_name: string;
-          turnover_rate: number;
-        }>
-      >(getRows(turnoverResult));
-=======
-      const inventoryTurnover = getRows(turnoverResult as unknown as DbQueryResult) as Array<{
-        product_id: number;
-        product_name: string;
-        turnover_rate: number;
-      }>;
->>>>>>> 95469093
-
-      return {
-        total_inventory_value: inventoryValue,
-        slow_moving_products: slowMovingProducts,
-        out_of_stock_products: outOfStockProducts,
-        inventory_turnover: inventoryTurnover,
-      };
-    } catch (error) {
-<<<<<<< HEAD
-      const errorMessage = error instanceof Error ? error.message : String(error);
-=======
-    const errorMessage = error instanceof Error ? error.message : String(error);
->>>>>>> 95469093
-      console.error('Error fetching inventory analytics:', error);
-      throw new Error(
-        `Failed to fetch inventory analytics: ${error instanceof Error ? errorMessage : 'Unknown error'}`
-      );
-    }
-  }
-
-  /**
-   * Get sales forecasts based on historical data
-   */
-  async getSalesForecast(
-    forecastPeriods: number = 3,
-    periodType: 'day' | 'week' | 'month' = 'month'
-  ): Promise<Array<{ period: string; forecasted_sales: number; confidence: number }>> {
-    try {
-      // Get historical sales data
-      const historicalPeriods = forecastPeriods * 4; // Use 4x historical data for forecasting
-
-      let dateFormat: string;
-
-      switch (periodType) {
-        case 'day':
-          dateFormat = 'YYYY-MM-DD';
-          break;
-        case 'week':
-          dateFormat = 'IYYY-IW';
-          break;
-        case 'month':
-          dateFormat = 'YYYY-MM';
-          break;
-      }
-
-      const historicalResult = await sql`
-        SELECT 
-          TO_CHAR(created_at, ${dateFormat}) as period,
-          SUM(CAST(total_amount AS FLOAT)) as total_sales
-        FROM orders
-        WHERE 
-          status NOT IN ('Draft', 'Cancelled')
-          AND created_at > NOW() - (${historicalPeriods + 1}::text || ' ' || ${periodType})::interval
-        GROUP BY period
-        ORDER BY period
-      `;
-
-<<<<<<< HEAD
-      const historicalData = castDbRows<
-        Array<{
-          period: string;
-          total_sales: number;
-        }>
-      >(getRows(historicalResult));
-=======
-      const historicalData = getRows(historicalResult as unknown as DbQueryResult) as Array<{
-        period: string;
-        total_sales: number;
-      }>;
->>>>>>> 95469093
-
-      // This is a very simple forecasting model
-      // In a real implementation, you would use a more sophisticated algorithm
-
-      // Calculate average and standard deviation
-      let sum = 0;
-      let sumSquaredDiff = 0;
-
-      historicalData.forEach(data => {
-        sum += data.total_sales;
-      });
-
-<<<<<<< HEAD
-      const average =
-        sum / Array.isArray(historicalData)
-          ? Array.isArray(historicalData)
-            ? historicalData.length
-            : 0
-          : 0;
-=======
-      const average = sum / Array.isArray(historicalData) ? Array.isArray(historicalData) ? Array.isArray(historicalData) ? Array.isArray(historicalData) ? historicalData.length : 0 : 0 : 0 : 0;
->>>>>>> 95469093
-
-      historicalData.forEach(data => {
-        sumSquaredDiff += Math.pow(data.total_sales - average, 2);
-      });
-
-<<<<<<< HEAD
-      const stdDev = Math.sqrt(
-        sumSquaredDiff / Array.isArray(historicalData)
-          ? Array.isArray(historicalData)
-            ? historicalData.length
-            : 0
-          : 0
-      );
-=======
-      const stdDev = Math.sqrt(sumSquaredDiff / Array.isArray(historicalData) ? Array.isArray(historicalData) ? Array.isArray(historicalData) ? Array.isArray(historicalData) ? historicalData.length : 0 : 0 : 0 : 0);
->>>>>>> 95469093
-
-      // Calculate forecast with linear trend
-      const forecast: Array<{ period: string; forecasted_sales: number; confidence: number }> = [];
-
-      // Find trend (simple linear regression)
-      let sumX = 0;
-      let sumY = 0;
-      let sumXY = 0;
-      let sumXX = 0;
-
-      historicalData.forEach((data, index) => {
-        sumX += index;
-        sumY += data.total_sales;
-        sumXY += index * data.total_sales;
-        sumXX += index * index;
-      });
-
-<<<<<<< HEAD
-      const n = Array.isArray(historicalData)
-        ? Array.isArray(historicalData)
-          ? historicalData.length
-          : 0
-        : 0;
-=======
-      const n = Array.isArray(historicalData) ? Array.isArray(historicalData) ? Array.isArray(historicalData) ? Array.isArray(historicalData) ? historicalData.length : 0 : 0 : 0 : 0;
->>>>>>> 95469093
-      const slope = (n * sumXY - sumX * sumY) / (n * sumXX - sumX * sumX);
-      const intercept = (sumY - slope * sumX) / n;
-
-      // Generate forecast periods
-<<<<<<< HEAD
-      const lastPeriod =
-        historicalData[
-          Array.isArray(historicalData)
-            ? Array.isArray(historicalData)
-              ? historicalData.length
-              : 0
-            : 0 - 1
-        ].period;
-=======
-      const lastPeriod = historicalData[Array.isArray(historicalData) ? Array.isArray(historicalData) ? Array.isArray(historicalData) ? Array.isArray(historicalData) ? historicalData.length : 0 : 0 : 0 : 0 - 1].period;
->>>>>>> 95469093
-
-      for (let i = 1; i <= forecastPeriods; i++) {
-        // Calculate next period (simplified)
-        let nextPeriod: string;
-
-        switch (periodType) {
-          case 'day': {
-            const [lastYear, lastMonth, lastDay] = lastPeriod.split('-').map(Number);
-            const nextDate = new Date(lastYear, lastMonth - 1, lastDay + i);
-            nextPeriod = nextDate.toISOString().substring(0, 10);
-            break;
-          }
-          case 'week': {
-            const [lastWeekYear, lastWeek] = lastPeriod.split('-').map(Number);
-            // This is a simplification - in reality, week calculation is more complex
-            nextPeriod = `${lastWeekYear}-${String(lastWeek + i).padStart(2, '0')}`;
-            break;
-          }
-          case 'month': {
-            const [lastMonthYear, lastMonth2] = lastPeriod.split('-').map(Number);
-            const nextMonth = lastMonth2 + i;
-            const yearOffset = Math.floor((nextMonth - 1) / 12);
-            const adjustedMonth = ((nextMonth - 1) % 12) + 1;
-            nextPeriod = `${lastMonthYear + yearOffset}-${String(adjustedMonth).padStart(2, '0')}`;
-            break;
-          }
-        }
-
-        // Forecast value using linear trend
-        const forecastedSales = intercept + slope * (n + i - 1);
-
-        // Calculate confidence based on standard deviation
-        // Higher standard deviation = lower confidence
-        const confidence = Math.max(0, Math.min(100, 100 - (stdDev / average) * 100));
-
-        forecast.push({
-          period: nextPeriod,
-          forecasted_sales: Math.max(0, forecastedSales), // Ensure non-negative
-          confidence,
-        });
-      }
-
-      return forecast;
-    } catch (error) {
-<<<<<<< HEAD
-      const errorMessage = error instanceof Error ? error.message : String(error);
-=======
-    const errorMessage = error instanceof Error ? error.message : String(error);
->>>>>>> 95469093
-      console.error('Error generating sales forecast:', error);
-      throw new Error(
-        `Failed to generate sales forecast: ${error instanceof Error ? errorMessage : 'Unknown error'}`
-      );
-    }
-  }
-}+      throw new Error(`Failed to fetch business overview: ${errorMessage}`);
+    }
+  }
+
+  // Add other analytics methods as needed...
+}
+
+// Export an instance for easy use
+export const analyticsService = new AnalyticsService();