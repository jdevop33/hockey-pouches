--- conflicted
+++ resolved
@@ -20,7 +20,9 @@
   // In production, we'll log the error but not crash the app
   // This allows the app to still function for non-database operations
   if (process.env.NODE_ENV === 'production') {
-    logger.error('Running in production with missing database connection string. Some features will be unavailable.');
+    logger.error(
+      'Running in production with missing database connection string. Some features will be unavailable.'
+    );
   } else {
     throw new Error(errorMessage);
   }
@@ -46,11 +48,7 @@
       logger.info('Initializing new Neon SQL connection');
       cachedNeonSql = neon(validConnectionString);
     } catch (error) {
-<<<<<<< HEAD
-    const errorMessage = error instanceof Error ? error.message : String(error);
-=======
       const errorMessage = error instanceof Error ? error.message : String(error);
->>>>>>> 95469093
       logger.error('Failed to initialize Neon SQL connection', {
         error: errorMessage,
       });
@@ -73,11 +71,7 @@
       logger.info('Initializing new Drizzle ORM instance');
       cachedDb = drizzle(sql, { schema });
     } catch (error) {
-<<<<<<< HEAD
-    const errorMessage = error instanceof Error ? error.message : String(error);
-=======
       const errorMessage = error instanceof Error ? error.message : String(error);
->>>>>>> 95469093
       logger.error('Failed to initialize Drizzle ORM instance', {
         error: errorMessage,
       });
@@ -100,10 +94,18 @@
   return new Proxy({} as NeonHttpDatabase<typeof schema>, {
     get: (target, prop) => {
       // Return a function that logs the error and returns a rejected promise
-      if (prop === 'execute' || prop === 'query' || prop === 'insert' ||
-          prop === 'select' || prop === 'update' || prop === 'delete') {
+      if (
+        prop === 'execute' ||
+        prop === 'query' ||
+        prop === 'insert' ||
+        prop === 'select' ||
+        prop === 'update' ||
+        prop === 'delete'
+      ) {
         return (...args: any[]) => {
-          logger.error(`Database operation '${String(prop)}' failed: No database connection`, { args });
+          logger.error(`Database operation '${String(prop)}' failed: No database connection`, {
+            args,
+          });
           return Promise.reject(new Error('Database connection not available'));
         };
       }
@@ -113,7 +115,7 @@
         logger.error(`Database operation '${String(prop)}' failed: No database connection`);
         return Promise.reject(new Error('Database connection not available'));
       };
-    }
+    },
   });
 }
 
