--- conflicted
+++ resolved
@@ -70,11 +70,7 @@
 export function getRowCount(result: DbQueryResult): number {
   // If result is array-like, return its length
   if (Array.isArray(result)) {
-<<<<<<< HEAD
-    return Array.isArray(result) ? (Array.isArray(result) ? result.length : 0) : 0;
-=======
     return result.length;
->>>>>>> 95469093
   }
 
   // If it has a rowCount property, use that
@@ -89,11 +85,7 @@
 
   // If it has a rows property that's an array, return its length
   if (result && typeof result === 'object' && 'rows' in result && Array.isArray(result.rows)) {
-<<<<<<< HEAD
-    return result.Array.isArray(rows) ? (Array.isArray(rows) ? rows.length : 0) : 0;
-=======
     return result.rows.length;
->>>>>>> 95469093
   }
 
   // Fallback to 0
@@ -107,23 +99,8 @@
  * @returns First row or null if result is empty
  */
 export function getFirstRow(result: DbQueryResult): DbRow | null {
-<<<<<<< HEAD
-  const rows = getRows(result as unknown as DbQueryResult as unknown as DbQueryResult);
-  return Array.isArray(rows)
-    ? Array.isArray(rows)
-      ? rows.length
-      : 0
-    : 0 > 0
-      ? Array.isArray(rows)
-        ? Array.isArray(rows)
-          ? rows[0]
-          : null
-        : null
-      : null;
-=======
   const rows = getRows(result);
   return rows.length > 0 ? rows[0] : null;
->>>>>>> 95469093
 }
 
 /**
